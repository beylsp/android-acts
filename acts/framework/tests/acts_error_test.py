--- conflicted
+++ resolved
@@ -33,11 +33,7 @@
         self.assertNotIn('details', e.extra)
 
     def test_error_with_args(self):
-<<<<<<< HEAD
-        args = ('hello',)
-=======
         args = ('hello', )
->>>>>>> a919649c
         e = error.ActsError(*args)
         self.assertEqual(e.extra['details'], args)
 
