--- conflicted
+++ resolved
@@ -29,13 +29,10 @@
 
 
 class BluetoothBaseTest(BaseTestClass):
-<<<<<<< HEAD
-=======
     DEFAULT_TIMEOUT = 10
     start_time = 0
     timer_list = []
 
->>>>>>> 77f83438
     def __init__(self, controllers):
         BaseTestClass.__init__(self, controllers)
 
