#/usr/bin/env python3.4
#
# Copyright (C) 2016 The Android Open Source Project
#
# Licensed under the Apache License, Version 2.0 (the "License"); you may not
# use this file except in compliance with the License. You may obtain a copy of
# the License at
#
# http://www.apache.org/licenses/LICENSE-2.0
#
# Unless required by applicable law or agreed to in writing, software
# distributed under the License is distributed on an "AS IS" BASIS, WITHOUT
# WARRANTIES OR CONDITIONS OF ANY KIND, either express or implied. See the
# License for the specific language governing permissions and limitations under
# the License.

from enum import Enum

class BluetoothScanModeType(Enum):
    STATE_OFF = -1
    SCAN_MODE_NONE = 0
    SCAN_MODE_CONNECTABLE = 1
    SCAN_MODE_CONNECTABLE_DISCOVERABLE = 3


class BluetoothAdapterState(Enum):
    STATE_OFF = 10
    STATE_TURNING_ON = 11
    STATE_ON = 12
    STATE_TURNING_OFF = 13
    STATE_BLE_TURNING_ON = 14
    STATE_BLE_ON = 15
    STATE_BLE_TURNING_OFF = 16
<<<<<<< HEAD
=======

class RfcommUuid(Enum):
    DEFAULT_UUID = "457807c0-4897-11df-9879-0800200c9a66"
>>>>>>> 5c81ca59
<|MERGE_RESOLUTION|>--- conflicted
+++ resolved
@@ -31,9 +31,6 @@
     STATE_BLE_TURNING_ON = 14
     STATE_BLE_ON = 15
     STATE_BLE_TURNING_OFF = 16
-<<<<<<< HEAD
-=======
 
 class RfcommUuid(Enum):
     DEFAULT_UUID = "457807c0-4897-11df-9879-0800200c9a66"
->>>>>>> 5c81ca59
