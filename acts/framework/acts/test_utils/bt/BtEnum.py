#/usr/bin/env python3.4
#
# Copyright (C) 2016 The Android Open Source Project
#
# Licensed under the Apache License, Version 2.0 (the "License"); you may not
# use this file except in compliance with the License. You may obtain a copy of
# the License at
#
# http://www.apache.org/licenses/LICENSE-2.0
#
# Unless required by applicable law or agreed to in writing, software
# distributed under the License is distributed on an "AS IS" BASIS, WITHOUT
# WARRANTIES OR CONDITIONS OF ANY KIND, either express or implied. See the
# License for the specific language governing permissions and limitations under
# the License.

from enum import Enum
from enum import IntEnum


class BluetoothScanModeType(IntEnum):
    STATE_OFF = -1
    SCAN_MODE_NONE = 0
    SCAN_MODE_CONNECTABLE = 1
    SCAN_MODE_CONNECTABLE_DISCOVERABLE = 3


class BluetoothAdapterState(IntEnum):
    STATE_OFF = 10
    STATE_TURNING_ON = 11
    STATE_ON = 12
    STATE_TURNING_OFF = 13
    STATE_BLE_TURNING_ON = 14
    STATE_BLE_ON = 15
    STATE_BLE_TURNING_OFF = 16


class RfcommUuid(Enum):
    DEFAULT_UUID = "457807c0-4897-11df-9879-0800200c9a66"


class BluetoothProfile(IntEnum):
    # Should be kept in sync with BluetoothProfile.java
    HEADSET = 1
    A2DP = 2
    HEALTH = 3
    INPUT_DEVICE = 4
    PAN = 5
    PBAP = 6
    GATT = 7
    GATT_SERVER = 8
    MAP = 9
    SAP = 10
    A2DP_SINK = 11
    AVRCP_CONTROLLER = 12
    HEADSET_CLIENT = 16
    PBAP_CLIENT = 17


class RfcommUuid(Enum):
    DEFAULT_UUID = "457807c0-4897-11df-9879-0800200c9a66"


class BluetoothProfileState(Enum):
    # Should be kept in sync with BluetoothProfile#STATE_* constants.
    STATE_DISCONNECTED = 0
    STATE_CONNECTING = 1
    STATE_CONNECTED = 2
    STATE_DISCONNECTING = 3


class BluetoothAccessLevel(Enum):
    # Access Levels from BluetoothDevice.
    ACCESS_ALLOWED = 1
    ACCESS_DENIED = 2
<<<<<<< HEAD
=======


class BluetoothPriorityLevel(Enum):
    # Priority levels as defined in BluetoothProfile.java.
    PRIORITY_AUTO_CONNECT = 1000
    PRIORITY_ON = 100
    PRIORITY_OFF = 0
    PRIORITY_UNDEFINED = -1
>>>>>>> bd9689bf
<|MERGE_RESOLUTION|>--- conflicted
+++ resolved
@@ -73,8 +73,6 @@
     # Access Levels from BluetoothDevice.
     ACCESS_ALLOWED = 1
     ACCESS_DENIED = 2
-<<<<<<< HEAD
-=======
 
 
 class BluetoothPriorityLevel(Enum):
@@ -83,4 +81,3 @@
     PRIORITY_ON = 100
     PRIORITY_OFF = 0
     PRIORITY_UNDEFINED = -1
->>>>>>> bd9689bf
