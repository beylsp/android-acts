# /usr/bin/env python3.4
#
# Copyright (C) 2016 The Android Open Source Project
#
# Licensed under the Apache License, Version 2.0 (the "License"); you may not
# use this file except in compliance with the License. You may obtain a copy of
# the License at
#
# http://www.apache.org/licenses/LICENSE-2.0
#
# Unless required by applicable law or agreed to in writing, software
# distributed under the License is distributed on an "AS IS" BASIS, WITHOUT
# WARRANTIES OR CONDITIONS OF ANY KIND, either express or implied. See the
# License for the specific language governing permissions and limitations under
# the License.
"""
Test script to automate the Bluetooth Audio Funhaus.
"""
from acts.keys import Config
from acts.test_utils.bt.BtMetricsBaseTest import BtMetricsBaseTest
from acts.test_utils.bt.bt_test_utils import bluetooth_enabled_check
from acts.utils import bypass_setup_wizard
from acts.utils import create_dir
from acts.utils import exe_cmd
from acts.utils import sync_device_time
import json
import time
import os

BT_CONF_PATH = "/data/misc/bluedroid/bt_config.conf"


class BtFunhausBaseTest(BtMetricsBaseTest):
    """
    Base class for Bluetooth A2DP audio tests, this class is in charge of
    pushing link key to Android device so that it could be paired with remote
    A2DP device, pushing music to Android device, playing audio, monitoring
    audio play, and stop playing audio
    """
    music_file_to_play = ""
    device_fails_to_connect_list = []

    def __init__(self, controllers):
        BtMetricsBaseTest.__init__(self, controllers)
        self.ad = self.android_devices[0]

    def on_fail(self, test_name, begin_time):
        self._collect_bluetooth_manager_dumpsys_logs(self.android_devices)
        super(BtFunhausBaseTest, self).on_fail(test_name, begin_time)

    def setup_class(self):
        if not super(BtFunhausBaseTest, self).setup_class():
            return False
        for ad in self.android_devices:
            sync_device_time(ad)
            # Disable Bluetooth HCI Snoop Logs for audio tests
            ad.adb.shell("setprop persist.bluetooth.btsnoopenable false")
            if not bypass_setup_wizard(ad):
                self.log.debug(
                    "Failed to bypass setup wizard, continuing test.")
<<<<<<< HEAD
        if not "bt_config" in self.user_params.keys():
            self.log.error("Missing mandatory user config \"bt_config\"!")
            return False
        bt_config_map_file = self.user_params["bt_config"][0]
        return self._setup_bt_config(bt_config_map_file)

    def _setup_bt_config(self, bt_config_map_file):
        bt_config_map = {}
        if not os.path.isfile(bt_config_map_file):
            bt_config_map_file = os.path.join(
                self.user_params[Config.key_config_path], bt_config_map_file)
            if not os.path.isfile(bt_config_map_file):
                self.log.error("Unable to load bt_config file {}.".format(
                    bt_config_map_file))
                return False
        try:
            f = open(bt_config_map_file, 'r')
            bt_config_map = json.load(f)
            f.close()
        except FileNotFoundError:
            self.log.error("File not found: {}.".format(bt_config_map_file))
            return False
        # Connected devices return all upper case mac addresses.
        # Make the peripheral_info address attribute upper case
        # in order to ensure the BT mac addresses match.
        for serial in bt_config_map.keys():
            mac_address = bt_config_map[serial]["peripheral_info"][
                "address"].upper()
            bt_config_map[serial]["peripheral_info"]["address"] = mac_address
        for ad in self.android_devices:
            serial = ad.serial

            # Verify serial number in bt_config_map
            self.log.info("Verify serial number of Android device in config.")
            if serial not in bt_config_map.keys():
                self.log.error(
                    "Missing android device serial {} in bt_config.".format(
                        serial))
                return False

            # Push the bt_config.conf file to Android device
            if (not self._push_config_to_android_device(ad, bt_config_map,
                                                        serial)):
                return False

            # Add music to the Android device
            if not self._add_music_to_android_device(ad):
                return False

            # Verify Bluetooth is enabled
            self.log.info("Verifying Bluetooth is enabled on Android Device.")
            if not bluetooth_enabled_check(ad):
                self.log.error("Failed to toggle on Bluetooth on device {}".
                               format(serial))
                return False

            # Verify Bluetooth device is connected
            self.log.info(
                "Waiting up to 10 seconds for device to reconnect...")
            if not self._verify_bluetooth_device_is_connected(
                    ad, bt_config_map, serial):
                self.device_fails_to_connect_list.append(ad)
        if len(self.device_fails_to_connect_list) == len(self.android_devices):
            self.log.error("All devices failed to reconnect.")
            return False
        return True

    def _push_config_to_android_device(self, ad, bt_config_map, serial):
        """
        Push Bluetooth config file to android device so that it will have the
        paired link key to the remote device
        :param ad: Android device
        :param bt_config_map: Map to each device's config
        :param serial: Serial number of device
        :return: True on success, False on failure
        """
        self.log.info("Pushing bt_config.conf file to Android device.")
        config_path = bt_config_map[serial]["config_path"]
        if not os.path.isfile(config_path):
            config_path = os.path.join(
                self.user_params[Config.key_config_path], config_path)
            if not os.path.isfile(config_path):
                self.log.error("Unable to load bt_config file {}.".format(
                    config_path))
                return False
        ad.adb.push("{} {}".format(config_path, BT_CONF_PATH))
        return True
=======
                # Add music to the Android device
        return self._add_music_to_android_device(ad)
>>>>>>> c380eadc

    def _add_music_to_android_device(self, ad):
        """
        Add music to Android device as specified by the test config
        :param ad: Android device
        :return: True on success, False on failure
        """
        self.log.info("Pushing music to the Android device.")
        music_path_str = "bt_music"
        android_music_path = "/sdcard/Music/"
        if music_path_str not in self.user_params:
            self.log.error("Need music for audio testcases...")
            return False
        music_path = self.user_params[music_path_str]
        if type(music_path) is list:
            self.log.info("Media ready to push as is.")
        elif not os.path.isdir(music_path):
            music_path = os.path.join(self.user_params[Config.key_config_path],
                                      music_path)
            if not os.path.isdir(music_path):
                self.log.error("Unable to find music directory {}.".format(
                    music_path))
                return False
        if type(music_path) is list:
            for item in music_path:
                self.music_file_to_play = item
                ad.adb.push("{} {}".format(item, android_music_path))
        else:
            for dirname, dirnames, filenames in os.walk(music_path):
                for filename in filenames:
                    self.music_file_to_play = filename
                    file = os.path.join(dirname, filename)
                    # TODO: Handle file paths with spaces
                    ad.adb.push("{} {}".format(file, android_music_path))
        ad.reboot()
        return True

    def _collect_bluetooth_manager_dumpsys_logs(self, ads):
        """
        Collect "adb shell dumpsys bluetooth_manager" logs
        :param ads: list of active Android devices
        :return: None
        """
        for ad in ads:
            serial = ad.serial
            out_name = "{}_{}".format(serial, "bluetooth_dumpsys.txt")
            dumpsys_path = ''.join((ad.log_path, "/BluetoothDumpsys"))
            create_dir(dumpsys_path)
            cmd = ''.join(
                ("adb -s ", serial, " shell dumpsys bluetooth_manager > ",
                 dumpsys_path, "/", out_name))
            exe_cmd(cmd)

    def start_playing_music_on_all_devices(self):
        """
        Start playing music
        :return: None
        """
        self.ad.droid.mediaPlayOpen("file:///sdcard/Music/{}".format(
            self.music_file_to_play))
        self.ad.droid.mediaPlaySetLooping(True)
        self.ad.log.info("Music is now playing.")

    def monitor_music_play_util_deadline(self, end_time, sleep_interval=1):
        """
        Monitor music play on all devices, if a device's Bluetooth adapter is
        OFF or if a device is not connected to any remote Bluetooth devices,
        we add them to failure lists bluetooth_off_list and
        device_not_connected_list respectively
        :param end_time: The deadline in epoch floating point seconds that we
            must stop playing
        :param sleep_interval: How often to monitor, too small we may drain
            too much resources on Android, too big the deadline might be passed
            by a maximum of this amount
        :return:
            status: False iff all devices are off or disconnected otherwise True
            bluetooth_off_list: List of ADs that have Bluetooth at OFF state
            device_not_connected_list: List of ADs with no remote device
                                        connected
        """
        device_not_connected_list = []
        while time.time() < end_time:
            if not self.ad.droid.bluetoothCheckState():
                self.ad.log.error("Device {}'s Bluetooth state is off.".format(
                    serial))
                return False
            if self.ad.droid.bluetoothGetConnectedDevices() == 0:
                self.ad.log.error(
                    "Bluetooth device not connected. Failing test.")
            time.sleep(sleep_interval)
        return True

    def play_music_for_duration(self, duration, sleep_interval=1):
        """
        A convenience method for above methods. It starts run music on all
        devices, monitors the health of music play and stops playing them when
        time passes the duration
        :param duration: Duration in floating point seconds
        :param sleep_interval: How often to check the health of music play
        :return:
            status: False iff all devices are off or disconnected otherwise True
            bluetooth_off_list: List of ADs that have Bluetooth at OFF state
            device_not_connected_list: List of ADs with no remote device
                                        connected
        """
        start_time = time.time()
        end_time = start_time + duration
        self.start_playing_music_on_all_devices()
        status = self.monitor_music_play_util_deadline(end_time,
                                                       sleep_interval)
        self.ad.droid.mediaPlayStopAll()
        return status<|MERGE_RESOLUTION|>--- conflicted
+++ resolved
@@ -58,98 +58,8 @@
             if not bypass_setup_wizard(ad):
                 self.log.debug(
                     "Failed to bypass setup wizard, continuing test.")
-<<<<<<< HEAD
-        if not "bt_config" in self.user_params.keys():
-            self.log.error("Missing mandatory user config \"bt_config\"!")
-            return False
-        bt_config_map_file = self.user_params["bt_config"][0]
-        return self._setup_bt_config(bt_config_map_file)
-
-    def _setup_bt_config(self, bt_config_map_file):
-        bt_config_map = {}
-        if not os.path.isfile(bt_config_map_file):
-            bt_config_map_file = os.path.join(
-                self.user_params[Config.key_config_path], bt_config_map_file)
-            if not os.path.isfile(bt_config_map_file):
-                self.log.error("Unable to load bt_config file {}.".format(
-                    bt_config_map_file))
-                return False
-        try:
-            f = open(bt_config_map_file, 'r')
-            bt_config_map = json.load(f)
-            f.close()
-        except FileNotFoundError:
-            self.log.error("File not found: {}.".format(bt_config_map_file))
-            return False
-        # Connected devices return all upper case mac addresses.
-        # Make the peripheral_info address attribute upper case
-        # in order to ensure the BT mac addresses match.
-        for serial in bt_config_map.keys():
-            mac_address = bt_config_map[serial]["peripheral_info"][
-                "address"].upper()
-            bt_config_map[serial]["peripheral_info"]["address"] = mac_address
-        for ad in self.android_devices:
-            serial = ad.serial
-
-            # Verify serial number in bt_config_map
-            self.log.info("Verify serial number of Android device in config.")
-            if serial not in bt_config_map.keys():
-                self.log.error(
-                    "Missing android device serial {} in bt_config.".format(
-                        serial))
-                return False
-
-            # Push the bt_config.conf file to Android device
-            if (not self._push_config_to_android_device(ad, bt_config_map,
-                                                        serial)):
-                return False
-
-            # Add music to the Android device
-            if not self._add_music_to_android_device(ad):
-                return False
-
-            # Verify Bluetooth is enabled
-            self.log.info("Verifying Bluetooth is enabled on Android Device.")
-            if not bluetooth_enabled_check(ad):
-                self.log.error("Failed to toggle on Bluetooth on device {}".
-                               format(serial))
-                return False
-
-            # Verify Bluetooth device is connected
-            self.log.info(
-                "Waiting up to 10 seconds for device to reconnect...")
-            if not self._verify_bluetooth_device_is_connected(
-                    ad, bt_config_map, serial):
-                self.device_fails_to_connect_list.append(ad)
-        if len(self.device_fails_to_connect_list) == len(self.android_devices):
-            self.log.error("All devices failed to reconnect.")
-            return False
-        return True
-
-    def _push_config_to_android_device(self, ad, bt_config_map, serial):
-        """
-        Push Bluetooth config file to android device so that it will have the
-        paired link key to the remote device
-        :param ad: Android device
-        :param bt_config_map: Map to each device's config
-        :param serial: Serial number of device
-        :return: True on success, False on failure
-        """
-        self.log.info("Pushing bt_config.conf file to Android device.")
-        config_path = bt_config_map[serial]["config_path"]
-        if not os.path.isfile(config_path):
-            config_path = os.path.join(
-                self.user_params[Config.key_config_path], config_path)
-            if not os.path.isfile(config_path):
-                self.log.error("Unable to load bt_config file {}.".format(
-                    config_path))
-                return False
-        ad.adb.push("{} {}".format(config_path, BT_CONF_PATH))
-        return True
-=======
                 # Add music to the Android device
         return self._add_music_to_android_device(ad)
->>>>>>> c380eadc
 
     def _add_music_to_android_device(self, ad):
         """
