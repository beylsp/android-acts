--- conflicted
+++ resolved
@@ -1,4 +1,20 @@
-mport random
+#/usr/bin/env python3.4
+#
+# Copyright (C) 2016 The Android Open Source Project
+#
+# Licensed under the Apache License, Version 2.0 (the "License"); you may not
+# use this file except in compliance with the License. You may obtain a copy of
+# the License at
+#
+# http://www.apache.org/licenses/LICENSE-2.0
+#
+# Unless required by applicable law or agreed to in writing, software
+# distributed under the License is distributed on an "AS IS" BASIS, WITHOUT
+# WARRANTIES OR CONDITIONS OF ANY KIND, either express or implied. See the
+# License for the specific language governing permissions and limitations under
+# the License.
+
+import random
 import pprint
 import string
 import queue
@@ -462,10 +478,6 @@
     return
 
 
-<<<<<<< HEAD
-def rfcomm_accept(droid):
-    droid.bluetoothRfcommAccept()
-=======
 def write_read_verify_data(client_ad, server_ad, msg, binary=False):
     log.info("Write message.")
     try:
@@ -491,4 +503,3 @@
             read_msg, msg))
         return False
     return True
->>>>>>> 5c81ca59
