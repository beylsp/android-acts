#/usr/bin/env python3.4
#
# Copyright (C) 2016 The Android Open Source Project
#
# Licensed under the Apache License, Version 2.0 (the "License"); you may not
# use this file except in compliance with the License. You may obtain a copy of
# the License at
#
# http://www.apache.org/licenses/LICENSE-2.0
#
# Unless required by applicable law or agreed to in writing, software
# distributed under the License is distributed on an "AS IS" BASIS, WITHOUT
# WARRANTIES OR CONDITIONS OF ANY KIND, either express or implied. See the
# License for the specific language governing permissions and limitations under
# the License.

import logging
import random
import pprint
import string
import queue
import threading
import time
from acts import utils

from contextlib2 import suppress
from subprocess import call

from acts.test_utils.bt.BleEnum import AdvertiseSettingsAdvertiseMode
from acts.test_utils.bt.BleEnum import ScanSettingsCallbackType
from acts.test_utils.bt.BleEnum import ScanSettingsMatchMode
from acts.test_utils.bt.BleEnum import ScanSettingsMatchNum
from acts.test_utils.bt.BleEnum import ScanSettingsScanResultType
from acts.test_utils.bt.BleEnum import ScanSettingsScanMode
from acts.test_utils.bt.BleEnum import ScanSettingsReportDelaySeconds
from acts.test_utils.bt.BleEnum import AdvertiseSettingsAdvertiseType
from acts.test_utils.bt.BleEnum import AdvertiseSettingsAdvertiseTxPower
from acts.test_utils.bt.BleEnum import ScanSettingsMatchNum
from acts.test_utils.bt.BleEnum import ScanSettingsScanResultType
from acts.test_utils.bt.BleEnum import ScanSettingsScanMode
from acts.test_utils.bt.BtEnum import BluetoothScanModeType
from acts.test_utils.bt.BtEnum import RfcommUuid
from acts.utils import exe_cmd

default_timeout = 15
# bt discovery timeout
default_discovery_timeout = 3
log = logging

# Callback strings
scan_result = "BleScan{}onScanResults"
scan_failed = "BleScan{}onScanFailed"
batch_scan_result = "BleScan{}onBatchScanResult"
adv_fail = "BleAdvertise{}onFailure"
adv_succ = "BleAdvertise{}onSuccess"
bluetooth_off = "BluetoothStateChangedOff"
bluetooth_on = "BluetoothStateChangedOn"
bluetooth_profile_connection_state_changed = \
    "BluetoothProfileConnectionStateChanged"

# rfcomm test uuids
rfcomm_secure_uuid = "fa87c0d0-afac-11de-8a39-0800200c9a66"
rfcomm_insecure_uuid = "8ce255c0-200a-11e0-ac64-0800200c9a66"

<<<<<<< HEAD
advertisements_to_devices = {
    "Nexus 4": 0,
    "Nexus 5": 0,
    "Nexus 5X": 15,
    "Nexus 7": 0,
    "Nexus Player": 1,
    "Nexus 6": 4,
    "Nexus 6P": 4,
    "AOSP on Shamu": 4,
    "Nexus 9": 4,
    "Sprout": 10,
    "Micromax AQ4501": 10,
    "4560MMX": 10,
    "G Watch R": 1,
    "Gear Live": 1,
    "SmartWatch 3": 1,
    "Zenwatch": 1,
    "AOSP on Shamu": 4,
    "MSM8992 for arm64": 9,
    "LG Watch Urbane": 1,
    "Pixel C": 4,
    "angler": 4,
    "bullhead": 15,
    "marlin": 15,
    "sailfish": 15,
}

batch_scan_supported_list = {
    "Nexus 4": False,
    "Nexus 5": False,
    "Nexus 7": False,
    "Nexus Player": True,
    "Nexus 6": True,
    "Nexus 6P": True,
    "Nexus 5X": True,
    "AOSP on Shamu": True,
    "Nexus 9": True,
    "Sprout": True,
    "Micromax AQ4501": True,
    "4560MMX": True,
    "Pixel C": True,
    "G Watch R": True,
    "Gear Live": True,
    "SmartWatch 3": True,
    "Zenwatch": True,
    "AOSP on Shamu": True,
    "MSM8992 for arm64": True,
    "LG Watch Urbane": True,
    "angler": True,
    "bullhead": True,
    "marlin": True,
    "sailfish": True,
}
=======
advertisements_to_devices = {}

batch_scan_not_supported_list = ["Nexus 4", "Nexus 5", "Nexus 7", ]
>>>>>>> 3af87c3f

def generate_ble_scan_objects(droid):
    filter_list = droid.bleGenFilterList()
    scan_settings = droid.bleBuildScanSetting()
    scan_callback = droid.bleGenScanCallback()
    return filter_list, scan_settings, scan_callback


def generate_ble_advertise_objects(droid):
    advertise_callback = droid.bleGenBleAdvertiseCallback()
    advertise_data = droid.bleBuildAdvertiseData()
    advertise_settings = droid.bleBuildAdvertiseSettings()
    return advertise_callback, advertise_data, advertise_settings


def extract_string_from_byte_array(string_list):
    """Extract the string from array of string list
    """
    start = 1
    end = len(string_list) - 1
    extract_string = string_list[start:end]
    return extract_string


def extract_uuidlist_from_record(uuid_string_list):
    """Extract uuid from Service UUID List
    """
    start = 1
    end = len(uuid_string_list) - 1
    uuid_length = 36
    uuidlist = []
    while start < end:
        uuid = uuid_string_list[start:(start + uuid_length)]
        start += uuid_length + 1
        uuidlist.append(uuid)
    return uuidlist


def build_advertise_settings(droid, mode, txpower, type):
    """Build Advertise Settings
    """
    droid.bleSetAdvertiseSettingsAdvertiseMode(mode)
    droid.bleSetAdvertiseSettingsTxPowerLevel(txpower)
    droid.bleSetAdvertiseSettingsIsConnectable(type)
    settings = droid.bleBuildAdvertiseSettings()
    return settings


def setup_multiple_devices_for_bt_test(android_devices):
    log.info("Setting up Android Devices")
    # TODO: Temp fix for an selinux error.
    for ad in android_devices:
        ad.adb.shell("setenforce 0")
    threads = []
    try:
        for a in android_devices:
            thread = threading.Thread(target=reset_bluetooth, args=([[a]]))
            threads.append(thread)
            thread.start()
        for t in threads:
            t.join()

        for a in android_devices:
            d = a.droid
            setup_result = d.bluetoothSetLocalName(generate_id_by_size(4))
            if not setup_result:
                log.error("Failed to set device name.")
                return setup_result
            d.bluetoothDisableBLE()
            bonded_devices = d.bluetoothGetBondedDevices()
            for b in bonded_devices:
                d.bluetoothUnbond(b['address'])
        for a in android_devices:
            setup_result = a.droid.bluetoothConfigHciSnoopLog(True)
            if not setup_result:
                log.error("Failed to enable Bluetooth Hci Snoop Logging.")
                return setup_result
    except Exception as err:
        log.error("Something went wrong in multi device setup: {}".format(err))
        return False
    return setup_result


def reset_bluetooth(android_devices):
    """Resets bluetooth on the list of android devices passed into the function.
    :param android_devices: list of android devices
    :return: bool
    """
    for a in android_devices:
        droid, ed = a.droid, a.ed
        log.info("Reset state of bluetooth on device: {}".format(
            droid.getBuildSerial()))
        if droid.bluetoothCheckState() is True:
            droid.bluetoothToggleState(False)
            expected_bluetooth_off_event_name = bluetooth_off
            try:
                ed.pop_event(expected_bluetooth_off_event_name,
                             default_timeout)
            except Exception:
                log.error("Failed to toggle Bluetooth off.")
                return False
        # temp sleep for b/17723234
        time.sleep(3)
        droid.bluetoothToggleState(True)
        expected_bluetooth_on_event_name = bluetooth_on
        try:
            ed.pop_event(expected_bluetooth_on_event_name, default_timeout)
        except Exception:
            log.info("Failed to toggle Bluetooth on (no broadcast received).")
            # Try one more time to poke at the actual state.
            if droid.bluetoothCheckState() is True:
                log.info(".. actual state is ON")
                return True
            log.info(".. actual state is OFF")
            return False
    return True


def determine_max_advertisements(android_device):
    log.info("Determining number of maximum concurrent advertisements...")
    advertisement_count = 0
    if not android_device.droid.bluetoothCheckState():
        android_device.droid.bluetoothToggleState(True)
    try:
        android_device.ed.pop_event(expected_bluetooth_on_event_name,
                                    default_timeout)
    except Exception:
        log.info("Failed to toggle Bluetooth on (no broadcast received).")
        # Try one more time to poke at the actual state.
        if android_device.droid.bluetoothCheckState() is True:
            log.info(".. actual state is ON")
        else:
            log.error(
                "Failed to turn Bluetooth on. Setting default advertisements to 1")
            advertisement_count = 1
            return advertisement_count
    advertise_callback_list = []
    advertise_data = android_device.droid.bleBuildAdvertiseData()
    advertise_settings = android_device.droid.bleBuildAdvertiseSettings()
    while (True):
        advertise_callback = android_device.droid.bleGenBleAdvertiseCallback()
        advertise_callback_list.append(advertise_callback)

        android_device.droid.bleStartBleAdvertising(
            advertise_callback, advertise_data, advertise_settings)
        try:
            android_device.ed.pop_event(
                adv_succ.format(advertise_callback), default_timeout)
            log.info("Advertisement {} started.".format(advertisement_count +
                                                        1))
            advertisement_count += 1
        except Exception as err:
            log.info(
                "Advertisement failed to start. Reached max advertisements at {}".format(
                    advertisement_count))
            break
    with suppress(Exception):
        for adv in advertise_callback_list:
            android_device.droid.bleStopBleAdvertising(adv)
    return advertisement_count


def get_advanced_droid_list(android_devices):
    droid_list = []
    for a in android_devices:
        d, e = a.droid, a.ed
        model = d.getBuildModel()
        max_advertisements = 1
        batch_scan_supported = True
        if model in advertisements_to_devices.keys():
            max_advertisements = advertisements_to_devices[model]
        else:
            max_advertisements = determine_max_advertisements(a)
            advertisements_to_devices[model] = max_advertisements
        if model in batch_scan_not_supported_list:
            batch_scan_supported = False
        role = {
            'droid': d,
            'ed': e,
            'max_advertisements': max_advertisements,
            'batch_scan_supported': batch_scan_supported
        }
        droid_list.append(role)
    return droid_list


def generate_id_by_size(
        size,
        chars=(
            string.ascii_lowercase + string.ascii_uppercase + string.digits)):
    return ''.join(random.choice(chars) for _ in range(size))


def cleanup_scanners_and_advertisers(scn_android_device, scan_callback_list,
                                     adv_android_device, adv_callback_list):
    """
    Try to gracefully stop all scanning and advertising instances.
    """
    scan_droid, scan_ed = scn_android_device.droid, scn_android_device.ed
    adv_droid = adv_android_device.droid
    try:
        for scan_callback in scan_callback_list:
            scan_droid.bleStopBleScan(scan_callback)
    except Exception as err:
        log.debug(
            "Failed to stop LE scan... reseting Bluetooth. Error {}".format(
                err))
        reset_bluetooth([scn_android_device])
    try:
        for adv_callback in adv_callback_list:
            adv_droid.bleStopBleAdvertising(adv_callback)
    except Exception as err:
        log.debug(
            "Failed to stop LE advertisement... reseting Bluetooth. Error {}".format(
                err))
        reset_bluetooth([adv_android_device])


def get_mac_address_of_generic_advertisement(scan_ad, adv_ad):
    adv_ad.droid.bleSetAdvertiseDataIncludeDeviceName(True)
    adv_ad.droid.bleSetAdvertiseSettingsAdvertiseMode(
        AdvertiseSettingsAdvertiseMode.ADVERTISE_MODE_LOW_LATENCY.value)
    adv_ad.droid.bleSetAdvertiseSettingsIsConnectable(True)
    adv_ad.droid.bleSetAdvertiseSettingsTxPowerLevel(
        AdvertiseSettingsAdvertiseTxPower.ADVERTISE_TX_POWER_HIGH.value)
    advertise_callback, advertise_data, advertise_settings = (
        generate_ble_advertise_objects(adv_ad.droid))
    adv_ad.droid.bleStartBleAdvertising(advertise_callback, advertise_data,
                                        advertise_settings)
    adv_ad.ed.pop_event("BleAdvertise{}onSuccess".format(advertise_callback),
                        default_timeout)
    filter_list = scan_ad.droid.bleGenFilterList()
    scan_settings = scan_ad.droid.bleBuildScanSetting()
    scan_callback = scan_ad.droid.bleGenScanCallback()
    scan_ad.droid.bleSetScanFilterDeviceName(
        adv_ad.droid.bluetoothGetLocalName())
    scan_ad.droid.bleBuildScanFilter(filter_list)
    scan_ad.droid.bleStartBleScan(filter_list, scan_settings, scan_callback)
    event = scan_ad.ed.pop_event(
        "BleScan{}onScanResults".format(scan_callback), default_timeout)
    mac_address = event['data']['Result']['deviceInfo']['address']
    scan_ad.droid.bleStopBleScan(scan_callback)
    return mac_address, advertise_callback


def get_device_local_info(droid):
    local_info_dict = {}
    local_info_dict['name'] = droid.bluetoothGetLocalName()
    local_info_dict['uuids'] = droid.bluetoothGetLocalUuids()
    return local_info_dict


def enable_bluetooth(droid, ed):
    if droid.bluetoothCheckState() is False:
        droid.bluetoothToggleState(True)
        if droid.bluetoothCheckState() is False:
            return False
    return True


def disable_bluetooth(droid, ed):
    if droid.bluetoothCheckState() is True:
        droid.bluetoothToggleState(False)
        if droid.bluetoothCheckState() is True:
            return False
    return True


def set_bt_scan_mode(ad, scan_mode_value):
    droid, ed = ad.droid, ad.ed
    if scan_mode_value == BluetoothScanModeType.STATE_OFF.value:
        disable_bluetooth(droid, ed)
        scan_mode = droid.bluetoothGetScanMode()
        reset_bluetooth([ad])
        if scan_mode != scan_mode_value:
            return False
    elif scan_mode_value == BluetoothScanModeType.SCAN_MODE_NONE.value:
        droid.bluetoothMakeUndiscoverable()
        scan_mode = droid.bluetoothGetScanMode()
        if scan_mode != scan_mode_value:
            return False
    elif scan_mode_value == BluetoothScanModeType.SCAN_MODE_CONNECTABLE.value:
        droid.bluetoothMakeUndiscoverable()
        droid.bluetoothMakeConnectable()
        scan_mode = droid.bluetoothGetScanMode()
        if scan_mode != scan_mode_value:
            return False
    elif (scan_mode_value ==
          BluetoothScanModeType.SCAN_MODE_CONNECTABLE_DISCOVERABLE.value):
        droid.bluetoothMakeDiscoverable()
        scan_mode = droid.bluetoothGetScanMode()
        if scan_mode != scan_mode_value:
            return False
    else:
        # invalid scan mode
        return False
    return True


def set_device_name(droid, name):
    droid.bluetoothSetLocalName(name)
    time.sleep(2)
    droid_name = droid.bluetoothGetLocalName()
    if droid_name != name:
        return False
    return True


def check_device_supported_profiles(droid):
    profile_dict = {}
    profile_dict['hid'] = droid.bluetoothHidIsReady()
    profile_dict['hsp'] = droid.bluetoothHspIsReady()
    profile_dict['a2dp'] = droid.bluetoothA2dpIsReady()
    profile_dict['avrcp'] = droid.bluetoothAvrcpIsReady()
    return profile_dict


def log_energy_info(droids, state):
    return_string = "{} Energy info collection:\n".format(state)
    for d in droids:
        with suppress(Exception):
            if (d.getBuildModel() != "Nexus 5" or
                    d.getBuildModel() != "Nexus 4"):

                description = ("Device: {}\tEnergyStatus: {}\n".format(
                    d.getBuildSerial(),
                    d.bluetoothGetControllerActivityEnergyInfo(1)))
                return_string = return_string + description
    return return_string


def pair_pri_to_sec(pri_droid, sec_droid):
    # Enable discovery on sec_droid so that pri_droid can find it.
    # The timeout here is based on how much time it would take for two devices
    # to pair with each other once pri_droid starts seeing devices.
    log.info(
        "Bonding device {} to {}".format(pri_droid.bluetoothGetLocalAddress(),
                                         sec_droid.bluetoothGetLocalAddress()))
    sec_droid.bluetoothMakeDiscoverable(default_timeout)
    target_address = sec_droid.bluetoothGetLocalAddress()
    log.debug("Starting paring helper on each device")
    pri_droid.bluetoothStartPairingHelper()
    sec_droid.bluetoothStartPairingHelper()
    log.info("Primary device starting discovery and executing bond")
    result = pri_droid.bluetoothDiscoverAndBond(target_address)
    # Loop until we have bonded successfully or timeout.
    end_time = time.time() + default_timeout
    log.info("Verifying devices are bonded")
    while time.time() < end_time:
        bonded_devices = pri_droid.bluetoothGetBondedDevices()
        bonded = False
        for d in bonded_devices:
            if d['address'] == target_address:
                log.info("Successfully bonded to device")
                return True
        time.sleep(1)
    # Timed out trying to bond.
    log.debug("Failed to bond devices.")
    return False


def connect_pri_to_sec(log, pri_droid, sec_droid, profiles_set):
    """Connects pri droid to secondary droid.

    Args:
        pri_droid: Droid initiating connection
        sec_droid: Droid accepting connection
        profiles_set: Set of profiles to be connected

    Returns:
        Pass if True
        Fail if False
    """
    # Check if we support all profiles.
    supported_profiles = [i.value for i in BluetoothProfile]
    for profile in profiles_set:
        if profile not in supported_profiles:
            log.info("Profile {} is not supported list {}".format(
                profile, supported_profiles))
            return False

    # First check that devices are bonded.
    paired = False
    for paired_device in pri_droid.droid.bluetoothGetBondedDevices():
        if paired_device['address'] == \
            sec_droid.bluetoothGetLocalAddress():
            paired = True
            break

    if not paired:
        log.info("{} not paired to {}".format(pri_droid.droid.getBuildSerial(),
                                              sec_droid.getBuildSerial()))
        return False

    # Now try to connect them, the following call will try to initiate all
    # connections.
    pri_droid.droid.bluetoothConnectBonded(sec_droid.bluetoothGetLocalAddress(
    ))

    profile_connected = set()
    log.info("Profiles to be connected {}".format(profiles_set))
    while not profile_connected.issuperset(profiles_set):
        try:
            profile_event = pri_droid.ed.pop_event(
                bluetooth_profile_connection_state_changed, default_timeout)
            log.info("Got event {}".format(profile_event))
        except Exception:
            log.error("Did not get {} profiles left {}".format(
                bluetooth_profile_connection_state_changed, profile_connected))
            return False

        profile = profile_event['data']['profile']
        state = profile_event['data']['state']
        device_addr = profile_event['data']['addr']

        if state == BluetoothProfileState.STATE_CONNECTED.value and \
            device_addr == sec_droid.bluetoothGetLocalAddress():
            profile_connected.add(profile)
        log.info("Profiles connected until now {}".format(profile_connected))
    # Failure happens inside the while loop. If we came here then we already
    # connected.
    return True


def take_btsnoop_logs(android_devices, testcase, testname):
    for a in android_devices:
        take_btsnoop_log(a, testcase, testname)


def take_btsnoop_log(ad, testcase, test_name):
    """Grabs the btsnoop_hci log on a device and stores it in the log directory
    of the test class.

    If you want grab the btsnoop_hci log, call this function with android_device
    objects in on_fail. Bug report takes a relative long time to take, so use
    this cautiously.

    Params:
      test_name: Name of the test case that triggered this bug report.
      android_device: The android_device instance to take bugreport on.
    """
    test_name = "".join(x for x in test_name if x.isalnum())
    with suppress(Exception):
        serial = ad.droid.getBuildSerial()
        device_model = ad.droid.getBuildModel()
        device_model = device_model.replace(" ", "")
        out_name = ','.join((test_name, device_model, serial))
        snoop_path = ad.log_path + "/BluetoothSnoopLogs"
        utils.create_dir(snoop_path)
        cmd = ''.join(("adb -s ", serial, " pull /sdcard/btsnoop_hci.log ",
                       snoop_path + '/' + out_name, ".btsnoop_hci.log"))
        testcase.log.info("Test failed, grabbing the bt_snoop logs on {} {}."
                          .format(device_model, serial))
        exe_cmd(cmd)


def kill_bluetooth_process(ad):
    log.info("Killing Bluetooth process.")
    pid = ad.adb.shell(
        "ps | grep com.android.bluetooth | awk '{print $2}'").decode('ascii')
    call(["adb -s " + ad.serial + " shell kill " + pid], shell=True)


def rfcomm_connect(ad, device_address):
    rf_client_ad = ad
    log.debug("Performing RFCOMM connection to {}".format(device_address))
    try:
        ad.droid.bluetoothRfcommConnect(device_address)
    except Exception as err:
        log.error("Failed to connect: {}".format(err))
        ad.droid.bluetoothRfcommCloseSocket()
        return
    finally:
        return
    return


def rfcomm_accept(ad):
    rf_server_ad = ad
    log.debug("Performing RFCOMM accept")
    try:
        ad.droid.bluetoothRfcommAccept(RfcommUuid.DEFAULT_UUID.value,
                                       default_timeout)
    except Exception as err:
        log.error("Failed to accept: {}".format(err))
        ad.droid.bluetoothRfcommCloseSocket()
        return
    finally:
        return
    return


def write_read_verify_data(client_ad, server_ad, msg, binary=False):
    log.info("Write message.")
    try:
        if binary:
            client_ad.droid.bluetoothRfcommWriteBinary(msg)
        else:
            client_ad.droid.bluetoothRfcommWrite(msg)
    except Exception as err:
        log.error("Failed to write data: {}".format(err))
        return False
    log.info("Read message.")
    try:
        if binary:
            read_msg = server_ad.droid.bluetoothRfcommReadBinary().rstrip(
                "\r\n")
        else:
            read_msg = server_ad.droid.bluetoothRfcommRead()
    except Exception as err:
        log.error("Failed to read data: {}".format(err))
        return False
    log.info("Verify message.")
    if msg != read_msg:
        log.error("Mismatch! Read: {}, Expected: {}".format(read_msg, msg))
        return False
    return True
<|MERGE_RESOLUTION|>--- conflicted
+++ resolved
@@ -62,65 +62,9 @@
 rfcomm_secure_uuid = "fa87c0d0-afac-11de-8a39-0800200c9a66"
 rfcomm_insecure_uuid = "8ce255c0-200a-11e0-ac64-0800200c9a66"
 
-<<<<<<< HEAD
-advertisements_to_devices = {
-    "Nexus 4": 0,
-    "Nexus 5": 0,
-    "Nexus 5X": 15,
-    "Nexus 7": 0,
-    "Nexus Player": 1,
-    "Nexus 6": 4,
-    "Nexus 6P": 4,
-    "AOSP on Shamu": 4,
-    "Nexus 9": 4,
-    "Sprout": 10,
-    "Micromax AQ4501": 10,
-    "4560MMX": 10,
-    "G Watch R": 1,
-    "Gear Live": 1,
-    "SmartWatch 3": 1,
-    "Zenwatch": 1,
-    "AOSP on Shamu": 4,
-    "MSM8992 for arm64": 9,
-    "LG Watch Urbane": 1,
-    "Pixel C": 4,
-    "angler": 4,
-    "bullhead": 15,
-    "marlin": 15,
-    "sailfish": 15,
-}
-
-batch_scan_supported_list = {
-    "Nexus 4": False,
-    "Nexus 5": False,
-    "Nexus 7": False,
-    "Nexus Player": True,
-    "Nexus 6": True,
-    "Nexus 6P": True,
-    "Nexus 5X": True,
-    "AOSP on Shamu": True,
-    "Nexus 9": True,
-    "Sprout": True,
-    "Micromax AQ4501": True,
-    "4560MMX": True,
-    "Pixel C": True,
-    "G Watch R": True,
-    "Gear Live": True,
-    "SmartWatch 3": True,
-    "Zenwatch": True,
-    "AOSP on Shamu": True,
-    "MSM8992 for arm64": True,
-    "LG Watch Urbane": True,
-    "angler": True,
-    "bullhead": True,
-    "marlin": True,
-    "sailfish": True,
-}
-=======
 advertisements_to_devices = {}
 
 batch_scan_not_supported_list = ["Nexus 4", "Nexus 5", "Nexus 7", ]
->>>>>>> 3af87c3f
 
 def generate_ble_scan_objects(droid):
     filter_list = droid.bleGenFilterList()
