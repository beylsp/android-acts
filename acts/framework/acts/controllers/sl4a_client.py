#/usr/bin/env python3.4
#
# Copyright (C) 2009 Google Inc.
#
# Licensed under the Apache License, Version 2.0 (the "License"); you may not
# use this file except in compliance with the License. You may obtain a copy of
# the License at
#
# http://www.apache.org/licenses/LICENSE-2.0
#
# Unless required by applicable law or agreed to in writing, software
# distributed under the License is distributed on an "AS IS" BASIS, WITHOUT
# WARRANTIES OR CONDITIONS OF ANY KIND, either express or implied. See the
# License for the specific language governing permissions and limitations under
# the License.
"""
JSON RPC interface to android scripting engine.
"""

from builtins import str

import json
import logging
import os
import socket
import sys
import threading
import time

from acts.controllers import adb

HOST = os.environ.get('SL4A_HOST_ADDRESS', None)
PORT = os.environ.get('SL4A_HOST_PORT', 9999)
DEFAULT_DEVICE_SIDE_PORT = 8080

UNKNOWN_UID = -1

MAX_SL4A_START_RETRY = 3
MAX_SL4A_WAIT_TIME = 30

_SL4A_LAUNCH_CMD = (
    "am start -a com.googlecode.android_scripting.action.LAUNCH_SERVER "
    "--ei com.googlecode.android_scripting.extra.USE_SERVICE_PORT {} "
    "com.googlecode.android_scripting/.activity.ScriptingLayerServiceLauncher")


class Sl4aException(Exception):
    pass


class Sl4aStartError(Sl4aException):
    """Raised when sl4a is not able to be started."""


class Sl4aApiError(Sl4aException):
    """Raised when remote API reports an error."""


class Sl4aProtocolError(Sl4aException):
    """Raised when there is some error in exchanging data with server on device."""
    NO_RESPONSE_FROM_HANDSHAKE = "No response from handshake."
    NO_RESPONSE_FROM_SERVER = "No response from server."
    MISMATCHED_API_ID = "Mismatched API id."


def start_sl4a(adb_proxy,
               device_side_port=DEFAULT_DEVICE_SIDE_PORT,
               wait_time=MAX_SL4A_WAIT_TIME,
               retries=MAX_SL4A_START_RETRY):
    """Starts sl4a server on the android device.

    Args:
        adb_proxy: adb.AdbProxy, The adb proxy to use to start sl4a
        device_side_port: int, The port number to open on the device side.
        wait_time: float, The time to wait for sl4a to come up before raising
                   an error.
        retries: number of sl4a start command retries.

    Raises:
        Sl4aException: Raised when SL4A was not able to be started.
    """
    if not is_sl4a_installed(adb_proxy):
        raise Sl4aStartError("SL4A is not installed on %s" % adb_proxy.serial)
    for _ in range(retries):
        adb_proxy.shell(_SL4A_LAUNCH_CMD.format(device_side_port))
        for _ in range(wait_time):
            time.sleep(1)
            if is_sl4a_running(adb_proxy):
                logging.debug("SL4A is running")
                return
    raise Sl4aStartError("SL4A failed to start on %s." % adb_proxy.serial)


def stop_sl4a(adb_proxy):
    """Kills any running instance of sl4a.

    Kills any running instance of sl4a. If no instance is running then nothing
    is done.

    Args:
        adb_proxy: adb.AdbProxy, The adb proxy to use for checking.
    """
    adb_proxy.shell(
        'am force-stop com.googlecode.android_scripting', ignore_status=True)


def is_sl4a_installed(adb_proxy):
    """Checks if sl4a is installed by querying the package path of sl4a.

    Args:
        adb: adb.AdbProxy, The adb proxy to use for checking install.

    Returns:
        True if sl4a is installed, False otherwise.
    """
    try:
        if adb_proxy.shell("pm path com.googlecode.android_scripting"):
            return True
    except adb.AdbError as e:
        if not e.stderr:
            return False
        raise
    return False


def is_sl4a_running(adb_proxy, use_new_ps=True):
    """Checks if the sl4a app is running on an android device.

    Args:
        adb_proxy: adb.AdbProxy, The adb proxy to use for checking.
        use_new_ps: Newer versions of ps allow for the flag -A to show all
                    processes. But older versions will interpert this as a pid.
                    When true this will use the newer version and fall back to
                    the old on failure.

    Returns:
        True if the sl4a app is running, False otherwise.
    """
    # Grep for process with a preceding S which means it is truly started.
    try:
        if use_new_ps:
            out = adb_proxy.shell(
                'ps -A | grep "S com.googlecode.android_scripting"')
        else:
            out = adb_proxy.shell(
                'ps | grep "S com.googlecode.android_scripting"')
    except Exception as e:
        logging.error("is_sl4a_running with exception %s", e)
        out = None
    if not out:
        if use_new_ps:
            out = adb_proxy.shell('ps -A | grep "bad pid"', ignore_status=True)
            if 'bad pid' in str(out):
                return is_sl4a_running(adb_proxy, use_new_ps=False)
        return False
    return True


class Sl4aCommand(object):
    """Commands that can be invoked on the sl4a client.

    INIT: Initializes a new sessions in sl4a.
    CONTINUE: Creates a connection.
    """
    INIT = 'initiate'
    CONTINUE = 'continue'


class Sl4aClient(object):
    """A sl4a client that is connected to remotely.

    Connects to a remove device running sl4a. Before opening a connection
    a port forward must be setup to go over usb. This be done using
    adb.tcp_forward(). This is calling the shell command
    adb forward <local> remote>. Once the port has been forwarded it can be
    used in this object as the port of communication.

    Attributes:
        port: int, The host port to communicate through.
        addr: str, The host address who is communicating to the device (usually
                   localhost).
        client: file, The socket file used to communicate.
        uid: int, The sl4a uid of this session.
        conn: socket.Socket, The socket connection to the remote client.
    """

    _SOCKET_TIMEOUT = 60

    def __init__(self, port=PORT, addr=HOST, uid=UNKNOWN_UID):
        """
        Args:
            port: int, The port this client should connect to.
            addr: str, The address this client should connect to.
            uid: int, The uid of the session to join, or UNKNOWN_UID to start a
                 new session.
        """
        self.port = port
        self.addr = addr
        self._lock = threading.Lock()
        self._counter = self._id_counter()
        self.client = None  # prevent close errors on connect failure
        self.uid = uid
        self.conn = None

    def __del__(self):
        self.close()

    def _id_counter(self):
        i = 0
        while True:
            yield i
            i += 1

    def open(self, connection_timeout=60, cmd=Sl4aCommand.INIT):
        """Opens a connection to the remote client.

        Opens a connection to a remote client with sl4a. The connection will
        error out if it takes longer than the connection_timeout time. Once
        connected if the socket takes longer than _SOCKET_TIMEOUT to respond
        the connection will be closed.

        Args:
            connection_timeout: int, The time to wait for the connection to come
                                up.
            cmd: Sl4aCommand, The command to use for creating the connection.

        Raises:
            IOError: Raised when the socket times out from io error
            socket.timeout: Raised when the socket waits to long for connection.
            Sl4aProtocolError: Raised when there is an error in the protocol.
        """
        if connection_timeout:
            time_left = connection_timeout
        else:
            time_left = None

        start_time = time.time()

        def get_time_left():
            if connection_timeout:
                return connection_timeout - (time.time() - start_time)
            # Assume system default if none is given.
            return socket.getdefaulttimeout()

        while True:
            try:
                self.conn = socket.create_connection((self.addr, self.port),
                                                     max(1, get_time_left()))
                self.conn.settimeout(self._SOCKET_TIMEOUT)
                self.client = self.conn.makefile(mode="brw")

                # Some devices will allow a connection but then disconnect
                # instead of failing on create connection. The first command
                # Will be error handled to make sure this does not happen.
                resp = self._cmd(cmd, self.uid)
                break
            except (socket.timeout):
                logging.exception("Failed to create socket connection!")
                raise
            except (socket.error, IOError):
                # TODO: optimize to only forgive some errors here
                # error values are OS-specific so this will require
                # additional tuning to fail faster
                time_left = get_time_left()
                if time_left <= 0:
                    logging.exception("Failed to create socket connection!")
                    raise
                time.sleep(1)

        if not resp:
            raise Sl4aProtocolError(
                Sl4aProtocolError.NO_RESPONSE_FROM_HANDSHAKE)
        result = json.loads(str(resp, encoding="utf8"))
        if result['status']:
            self.uid = result['uid']
        else:
            self.uid = UNKNOWN_UID

        return self  # Allow the idiom Sl4aClient(...).open()

    def close(self):
        """Close the connection to the remote client."""
        if self.conn is not None:
            self.conn.close()
            self.conn = None

    def _cmd(self, command, uid=None):
        """Send a command to sl4a.

        Given a command name, this will package the command and send it to
        sl4a.

        Args:
            command: str, The name of the command to execute.
            uid: int, the uid of the session to send the command to.

        Returns:
            The line that was written back.
        """
        if not uid:
            uid = self.uid
        self.client.write(
            json.dumps({
                'cmd': command,
                'uid': uid
            }).encode("utf8") + b'\n')
        self.client.flush()
        return self.client.readline()

    def _rpc(self, method, *args, **kwargs):
        """Sends an rpc to sl4a.

        Sends an rpc call to sl4a using this clients connection.

        Args:
            method: str, The name of the method to execute.
            args: any, The args to send to sl4a.
            kwargs: timeout: timeout for the RPC call.

        Returns:
            The result of the rpc.

        Raises:
            Sl4aProtocolError: Something went wrong with the sl4a protocol.
            Sl4aApiError: The rpc went through, however executed with errors.
        """
        timeout = kwargs.get("timeout")
        retries = kwargs.get("retries", 3)
        with self._lock:
            apiid = next(self._counter)
        if timeout:
            self.conn.settimeout(timeout)
        data = {'id': apiid, 'method': method, 'params': args}
        request = json.dumps(data)
        for i in range(retries):
            self.client.write(request.encode("utf8") + b'\n')
            self.client.flush()
            response = self.client.readline()
            if not response:
                logging.error("No response for RPC method %s on iteration %s",
                              method, i)
                if i < retries - 1:
                    continue
                else:
                    raise Sl4aProtocolError(
                        Sl4aProtocolError.NO_RESPONSE_FROM_SERVER)
<<<<<<< HEAD
=======
            else:
                break
>>>>>>> 8d703a16
        result = json.loads(str(response, encoding="utf8"))
        if timeout:
            self.conn.settimeout(self._SOCKET_TIMEOUT)
        if result['error']:
            logging.error("RPC method %s with error %s", method,
                          result['error'])
            raise Sl4aApiError("RPC call %s failed with error %s" %
                               (method, result['error']))
        if result['id'] != apiid:
            logging.error("RPC method %s with mismatched api id %s", method,
                          result['id'])
            raise Sl4aProtocolError(Sl4aProtocolError.MISMATCHED_API_ID)
        return result['result']

    def __getattr__(self, name):
        """Wrapper for python magic to turn method calls into RPC calls."""

        def rpc_call(*args, **kwargs):
            return self._rpc(name, *args, **kwargs)

        return rpc_call<|MERGE_RESOLUTION|>--- conflicted
+++ resolved
@@ -344,11 +344,8 @@
                 else:
                     raise Sl4aProtocolError(
                         Sl4aProtocolError.NO_RESPONSE_FROM_SERVER)
-<<<<<<< HEAD
-=======
             else:
                 break
->>>>>>> 8d703a16
         result = json.loads(str(response, encoding="utf8"))
         if timeout:
             self.conn.settimeout(self._SOCKET_TIMEOUT)
