--- conflicted
+++ resolved
@@ -445,10 +445,7 @@
         self.last_logcat_timestamp = None
         # Device info cache.
         self._user_added_device_info = {}
-<<<<<<< HEAD
         self._sdk_api_level = None
-=======
->>>>>>> 1c1acc60
 
     def clean_up(self):
         """Cleans up the AndroidDevice object and releases any resources it
@@ -551,8 +548,6 @@
         }
         return info
 
-    @property
-<<<<<<< HEAD
     def sdk_api_level(self):
         if self._sdk_api_level is not None:
             return self._sdk_api_level
@@ -563,8 +558,6 @@
         return self._sdk_api_level
 
     @property
-=======
->>>>>>> 1c1acc60
     def is_bootloader(self):
         """True if the device is in bootloader mode.
         """
