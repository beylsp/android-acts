--- conflicted
+++ resolved
@@ -43,11 +43,7 @@
 ACTS_CONTROLLER_CONFIG_NAME = "Monsoon"
 ACTS_CONTROLLER_REFERENCE_NAME = "monsoons"
 
-<<<<<<< HEAD
-def create(configs, logger):
-=======
 def create(configs):
->>>>>>> 43b6c0a6
     objs = []
     for c in configs:
         objs.append(Monsoon(serial=c))
