--- conflicted
+++ resolved
@@ -20,11 +20,7 @@
 ACTS_CONTROLLER_CONFIG_NAME = "Sniffer"
 ACTS_CONTROLLER_REFERENCE_NAME = "sniffers"
 
-<<<<<<< HEAD
-def create(configs, logger):
-=======
 def create(configs):
->>>>>>> 43b6c0a6
     """Initializes the sniffer structures based on the JSON configuration. The
     expected keys are:
 
