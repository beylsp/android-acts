--- conflicted
+++ resolved
@@ -20,11 +20,7 @@
 ACTS_CONTROLLER_CONFIG_NAME = "AP"
 ACTS_CONTROLLER_REFERENCE_NAME = "access_points"
 
-<<<<<<< HEAD
-def create(configs, logger):
-=======
 def create(configs):
->>>>>>> 43b6c0a6
     results = []
     for c in configs:
         addr = c[Config.key_address.value]
