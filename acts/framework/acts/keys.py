#!/usr/bin/env python3
#
#   Copyright 2017 - The Android Open Source Project
#
#   Licensed under the Apache License, Version 2.0 (the "License");
#   you may not use this file except in compliance with the License.
#   You may obtain a copy of the License at
#
#       http://www.apache.org/licenses/LICENSE-2.0
#
#   Unless required by applicable law or agreed to in writing, software
#   distributed under the License is distributed on an "AS IS" BASIS,
#   WITHOUT WARRANTIES OR CONDITIONS OF ANY KIND, either express or implied.
#   See the License for the specific language governing permissions and
#   limitations under the License.

import enum
"""This module has the global key values that are used across framework
modules.
"""


class Config(enum.Enum):
    """Enum values for test config related lookups.
    """
    # Keys used to look up values from test config files.
    # These keys define the wording of test configs and their internal
    # references.
    key_log_path = 'logpath'
    key_testbeds_under_test = 'testbeds_under_test'
    key_testbed = 'testbed'
    key_testbed_name = 'name'
    # configpath is the directory. key_config_full_path is the file path.
    key_config_path = 'configpath'
    key_config_full_path = 'config_full_path'
    key_test_paths = 'testpaths'
    key_port = 'Port'
    key_address = 'Address'
    key_random = 'random'
    key_test_case_iterations = 'test_case_iterations'
    key_test_failure_tracebacks = 'test_failure_tracebacks'
    # Config names for controllers packaged in ACTS.
<<<<<<< HEAD
    key_android_device = 'AndroidDevice'
    key_fuchsia_device = 'FuchsiaDevice'
    key_buds_device = 'BudsDevice'
    key_chameleon_device = 'ChameleonDevice'
    key_native_android_device = 'NativeAndroidDevice'
    key_relay_device = 'RelayDevice'
    key_access_point = 'AccessPoint'
    key_attenuator = 'Attenuator'
    key_iperf_server = 'IPerfServer'
    key_iperf_client = 'IPerfClient'
    key_packet_sender = 'PacketSender'
    key_monsoon = 'Monsoon'
    key_sniffer = 'Sniffer'
    key_arduino_wifi_dongle = 'ArduinoWifiDongle'
    key_packet_capture = 'PacketCapture'
=======
    key_android_device = "AndroidDevice"
    key_bluetooth_pts_device = "BluetoothPtsDevice"
    key_fuchsia_device = "FuchsiaDevice"
    key_buds_device = "BudsDevice"
    key_chameleon_device = "ChameleonDevice"
    key_native_android_device = "NativeAndroidDevice"
    key_relay_device = "RelayDevice"
    key_access_point = "AccessPoint"
    key_attenuator = "Attenuator"
    key_iperf_server = "IPerfServer"
    key_iperf_client = "IPerfClient"
    key_packet_sender = "PacketSender"
    key_monsoon = "Monsoon"
    key_sniffer = "Sniffer"
    key_arduino_wifi_dongle = "ArduinoWifiDongle"
    key_packet_capture = "PacketCapture"
>>>>>>> 78d80ecb
    # Internal keys, used internally, not exposed to user's config files.
    ikey_user_param = 'user_params'
    ikey_testbed_name = 'testbed_name'
    ikey_logger = 'log'
    ikey_logpath = 'log_path'
    ikey_cli_args = 'cli_args'
    # module name of controllers packaged in ACTS.
<<<<<<< HEAD
    m_key_monsoon = 'monsoon'
    m_key_android_device = 'android_device'
    m_key_fuchsia_device = 'fuchsia_device'
    m_key_buds_device = 'buds_controller'
    m_key_chameleon_device = 'chameleon_controller'
    m_key_native_android_device = 'native_android_device'
    m_key_relay_device = 'relay_device_controller'
    m_key_access_point = 'access_point'
    m_key_attenuator = 'attenuator'
    m_key_iperf_server = 'iperf_server'
    m_key_iperf_client = 'iperf_client'
    m_key_packet_sender = 'packet_sender'
    m_key_sniffer = 'sniffer'
    m_key_arduino_wifi_dongle = 'arduino_wifi_dongle'
    m_key_packet_capture = 'packet_capture'
=======
    m_key_monsoon = "monsoon"
    m_key_android_device = "android_device"
    m_key_fuchsia_device = "fuchsia_device"
    m_key_bluetooth_pts_device = "bluetooth_pts_device"
    m_key_buds_device = "buds_controller"
    m_key_chameleon_device = "chameleon_controller"
    m_key_native_android_device = "native_android_device"
    m_key_relay_device = "relay_device_controller"
    m_key_access_point = "access_point"
    m_key_attenuator = "attenuator"
    m_key_iperf_server = "iperf_server"
    m_key_iperf_client = "iperf_client"
    m_key_packet_sender = "packet_sender"
    m_key_sniffer = "sniffer"
    m_key_arduino_wifi_dongle = "arduino_wifi_dongle"
    m_key_packet_capture = "packet_capture"
>>>>>>> 78d80ecb

    # A list of keys whose values in configs should not be passed to test
    # classes without unpacking first.
    reserved_keys = (key_testbed, key_log_path, key_test_paths)

    # Controller names packaged with ACTS.
    builtin_controller_names = [
        key_android_device,
        key_bluetooth_pts_device,
        key_fuchsia_device,
        key_buds_device,
        key_native_android_device,
        key_relay_device,
        key_access_point,
        key_attenuator,
        key_iperf_server,
        key_iperf_client,
        key_packet_sender,
        key_monsoon,
        key_sniffer,
        key_chameleon_device,
        key_arduino_wifi_dongle,
        key_packet_capture,
    ]

    # Keys that are file or folder paths.
    file_path_keys = [key_relay_device]


def get_name_by_value(value):
    for name, member in Config.__members__.items():
        if member.value == value:
            return name
    return None


def get_module_name(name_in_config):
    """Translates the name of a controller in config file to its module name.
    """
    return value_to_value(name_in_config, 'm_%s')


def value_to_value(ref_value, pattern):
    """Translates the value of a key to the value of its corresponding key. The
    corresponding key is chosen based on the variable name pattern.
    """
    ref_key_name = get_name_by_value(ref_value)
    if not ref_key_name:
        return None
    target_key_name = pattern % ref_key_name
    try:
        return getattr(Config, target_key_name).value
    except AttributeError:
        return None<|MERGE_RESOLUTION|>--- conflicted
+++ resolved
@@ -40,8 +40,8 @@
     key_test_case_iterations = 'test_case_iterations'
     key_test_failure_tracebacks = 'test_failure_tracebacks'
     # Config names for controllers packaged in ACTS.
-<<<<<<< HEAD
     key_android_device = 'AndroidDevice'
+    key_bluetooth_pts_device = 'BluetoothPtsDevice'
     key_fuchsia_device = 'FuchsiaDevice'
     key_buds_device = 'BudsDevice'
     key_chameleon_device = 'ChameleonDevice'
@@ -56,24 +56,6 @@
     key_sniffer = 'Sniffer'
     key_arduino_wifi_dongle = 'ArduinoWifiDongle'
     key_packet_capture = 'PacketCapture'
-=======
-    key_android_device = "AndroidDevice"
-    key_bluetooth_pts_device = "BluetoothPtsDevice"
-    key_fuchsia_device = "FuchsiaDevice"
-    key_buds_device = "BudsDevice"
-    key_chameleon_device = "ChameleonDevice"
-    key_native_android_device = "NativeAndroidDevice"
-    key_relay_device = "RelayDevice"
-    key_access_point = "AccessPoint"
-    key_attenuator = "Attenuator"
-    key_iperf_server = "IPerfServer"
-    key_iperf_client = "IPerfClient"
-    key_packet_sender = "PacketSender"
-    key_monsoon = "Monsoon"
-    key_sniffer = "Sniffer"
-    key_arduino_wifi_dongle = "ArduinoWifiDongle"
-    key_packet_capture = "PacketCapture"
->>>>>>> 78d80ecb
     # Internal keys, used internally, not exposed to user's config files.
     ikey_user_param = 'user_params'
     ikey_testbed_name = 'testbed_name'
@@ -81,10 +63,10 @@
     ikey_logpath = 'log_path'
     ikey_cli_args = 'cli_args'
     # module name of controllers packaged in ACTS.
-<<<<<<< HEAD
     m_key_monsoon = 'monsoon'
     m_key_android_device = 'android_device'
     m_key_fuchsia_device = 'fuchsia_device'
+    m_key_bluetooth_pts_device = 'bluetooth_pts_device'
     m_key_buds_device = 'buds_controller'
     m_key_chameleon_device = 'chameleon_controller'
     m_key_native_android_device = 'native_android_device'
@@ -97,24 +79,6 @@
     m_key_sniffer = 'sniffer'
     m_key_arduino_wifi_dongle = 'arduino_wifi_dongle'
     m_key_packet_capture = 'packet_capture'
-=======
-    m_key_monsoon = "monsoon"
-    m_key_android_device = "android_device"
-    m_key_fuchsia_device = "fuchsia_device"
-    m_key_bluetooth_pts_device = "bluetooth_pts_device"
-    m_key_buds_device = "buds_controller"
-    m_key_chameleon_device = "chameleon_controller"
-    m_key_native_android_device = "native_android_device"
-    m_key_relay_device = "relay_device_controller"
-    m_key_access_point = "access_point"
-    m_key_attenuator = "attenuator"
-    m_key_iperf_server = "iperf_server"
-    m_key_iperf_client = "iperf_client"
-    m_key_packet_sender = "packet_sender"
-    m_key_sniffer = "sniffer"
-    m_key_arduino_wifi_dongle = "arduino_wifi_dongle"
-    m_key_packet_capture = "packet_capture"
->>>>>>> 78d80ecb
 
     # A list of keys whose values in configs should not be passed to test
     # classes without unpacking first.
