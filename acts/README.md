# Android Comms Test Suite
The Android Comms Test Suite, is a lightweight Python-based automation tool set
that is used to perform automated testing of current and upcoming Android
devices. It provides a simple execution interface; a set of pluggable libraries
for accessing commercially avilable devices, Android devices, and a collection
of utility functions to further ease test development. It is an ideal desktop
tool for a wireless stack developer or integrator whether exercising a new code
path, performing sanity testing, or running extended regression test suites.

Included in the tests/google directory are a bundle of tests, many of which can
be run with as little as one or two Android devices with wifi, cellular, or
bluetooth connectivity, including:
1. Wifi tests for access point interopability, enterprise server integration,
WiFi scanning, WiFi auto join, and round trip time.
2. Bluetooth tests for low energy, GATT, SPP, and bonding.
3. Cellular tests for circuit switch and IMS calling, data connectivity,
messaging, network switching, and WiFi hotspot.

ACTS follows the Google Open-source
[Python Style Guide](https://google.github.io/styleguide/pyguide.html), and
it is recommended for all new test cases.

## ACTS Execution Flow Overview
Below is a high level view of the ACTS flow:
1. Read configuration files
2. Create controllers
3. Sequentially execute test classes
```
FooTest.setup_class()
FooTest.setup_test()
FooTest.test_A()
FooTest.teardown_test()
FooTest.setup_test()
FooTest.test_B()
FooTest.teardown_test()
....
FooTest.teardown_class()
BarTest.setup_class()
....
```
4. Destroy controllers

## Preparing an Android Device
### Allow USB Debugging
USB debugging must be enabled before a device can take commands from adb.
To enable USB debugging, first enable developer mode.
1. Go to Settings->About phone
2. Tap Build number repeatedly until "You're a developer now" is displayed.

In developer mode:
1. Plug the device into a computer (host)
2. Run `$adb devices`
- A pop-up asking to allow the host to access the android device may be
displayed. Check the "Always" box and click "Yes".

## ACTS Setup
<<<<<<< HEAD
1. ACTS requires 5 python dependencies:
- Python3.4
- The contextlib2 package
- The future package
- The setuptools package
- The pyserial package
2. From the ACTS directory, run setup
- `$ sudo python3 setup.py develop`

After installation, `act.py` and `flashutil.py` will be in usr/bin and can be
called as command line utilities. Components in ACTS are importable under the
package "acts." in Python3.4, for example:
=======
From the ACTS directory, run setup
- `$ sudo python setup.py develop`

After installation, `act.py` will be in usr/bin and can be called as command
line utilities. Components in ACTS are importable under the package "acts."
in Python, for example:
>>>>>>> 5af70b26
```
$ python
>>> from acts.controllers import android_device
>>> device_list = android_device.get_all_instances()
```

## Verifying Setup
To verify the host and device are ready, from the frameworks folder run:
- `$ act.py -c sample_config.json -tb SampleTestBed -tc SampleTest`

If the above command executed successfully, the ouput should look something
similar to following:
```
[SampleTestBed] 07-22 15:23:50.323 INFO ==========> SampleTest <==========
[SampleTestBed] 07-22 15:23:50.327 INFO [Test Case] test_make_toast
[SampleTestBed] 07-22 15:23:50.334 INFO [Test Case] test_make_toast PASS
[SampleTestBed] 07-22 15:23:50.338 INFO Summary for test class SampleTest:
Requested 1, Executed 1, Passed 1, Failed 0, Skipped 0
[SampleTestBed] 07-22 15:23:50.338 INFO Summary for test run
SampleTestBed@07-22-2015_1-23-44-096: Requested 1, Executed 1, Passed 1,
Failed 0, Skipped 0
```
By default, all logs are saved in `/tmp/logs`

## Breaking Down the Example
Below are the components of the command run for the SampleTest:
- `acts.py`: is the script that runs the test
-  -c sample_config: is the flag and name of the configuration file to be used
in the test
-  -tb StampleTestBed: is the flag and name of the test bed to be used
-  -tc SampleTest: is the name of the test case

### Configuration Files
To run tests, required information must be provided via a json-formatted
text file. The required information includes a list of “testbed” configs.
Each specifies the hardware, services, the path to the logs directory, and
a list of paths where the python test case files are located. Below are the
contents of a sample configuration file:
```
{   "_description": "This is an example skeleton test configuration file.",
    "testbed":
    [
        {
            "_description": "Sample testbed with no devices",
            "name": "SampleTestBed"
        }
    ],
    "logpath": "/tmp/logs",
    "testpaths": ["../tests/sample"],
    "custom_param1": {"favorite_food": "Icecream!"}
}
```

### Test Class
Test classes are instantiated with a dictionary of “controllers”. The
controllers dictionary contains all resources provided to the test class
and are created based on the provided configuration file.

Test classes must also contain an iterable member self.tests that lists the
test case names within the class.  More on this is discussed after the following
code snippet.
```
from acts.base_test import BaseTestClass

class SampleTest(BaseTestClass):

    def __init__(self, controllers):
        BaseTestClass.__init__(self, controllers)
        self.tests = (
            "test_make_toast",
        )

    """Tests"""
    def test_make_toast(self):
        for ad in self.android_devices:
            ad.droid.makeToast("Hello World.")
        return True
```
By default all test cases listed in a Test Class\'s self.tests will be run.
Using the syntax below will override the default behavior by executing only
specific tests within a test class.

The following will run a single test, test_make_toast:
`$ act.py -c sample_config.txt -tb SampleTestBed -tc SampleTest:test_make_toast`

Multiple tests may be specified with a comma-delimited list. The following
will execute test_make_toast and test_make_bagel:
- `$ act.py -c sample_config.txt -tb SampleTestBed -tc
SampleTest:test_make_toast,test_make_bagel`<|MERGE_RESOLUTION|>--- conflicted
+++ resolved
@@ -54,27 +54,12 @@
 displayed. Check the "Always" box and click "Yes".
 
 ## ACTS Setup
-<<<<<<< HEAD
-1. ACTS requires 5 python dependencies:
-- Python3.4
-- The contextlib2 package
-- The future package
-- The setuptools package
-- The pyserial package
-2. From the ACTS directory, run setup
-- `$ sudo python3 setup.py develop`
-
-After installation, `act.py` and `flashutil.py` will be in usr/bin and can be
-called as command line utilities. Components in ACTS are importable under the
-package "acts." in Python3.4, for example:
-=======
 From the ACTS directory, run setup
 - `$ sudo python setup.py develop`
 
 After installation, `act.py` will be in usr/bin and can be called as command
 line utilities. Components in ACTS are importable under the package "acts."
 in Python, for example:
->>>>>>> 5af70b26
 ```
 $ python
 >>> from acts.controllers import android_device
