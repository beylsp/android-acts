#!/usr/bin/env python3.4
#
#   Copyright 2016 - The Android Open Source Project
#
#   Licensed under the Apache License, Version 2.0 (the "License");
#   you may not use this file except in compliance with the License.
#   You may obtain a copy of the License at
#
#       http://www.apache.org/licenses/LICENSE-2.0
#
#   Unless required by applicable law or agreed to in writing, software
#   distributed under the License is distributed on an "AS IS" BASIS,
#   WITHOUT WARRANTIES OR CONDITIONS OF ANY KIND, either express or implied.
#   See the License for the specific language governing permissions and
#   limitations under the License.

import os

import acts.base_test
from acts import asserts
from acts import utils
from acts.controllers import monsoon
from acts.test_utils.wifi import wifi_test_utils as wutils
from acts.test_utils.tel import tel_test_utils as tel_utils

pmc_base_cmd = ("am broadcast -a com.android.pmc.action.AUTOPOWER --es"
                " PowerAction ")
start_pmc_cmd = ("am start -n com.android.pmc/com.android.pmc."
    "PMCMainActivity")
pmc_interval_cmd = ("am broadcast -a com.android.pmc.action.SETINTERVAL --es "
                    "Value %s ")
pmc_start_connect_scan_cmd = "%sStartConnectivityScan" % pmc_base_cmd
pmc_stop_connect_scan_cmd = "%sStopConnectivityScan" % pmc_base_cmd
pmc_start_gscan_no_dfs_cmd = "%sStartGScanBand" % pmc_base_cmd
pmc_start_gscan_specific_channels_cmd = "%sStartGScanChannel" % pmc_base_cmd
pmc_stop_gscan_cmd = "%sStopGScan" % pmc_base_cmd
pmc_start_1MB_download_cmd = "%sDownload1MB" % pmc_base_cmd
pmc_stop_1MB_download_cmd = "%sStopDownload" % pmc_base_cmd

class WifiPowerTest(acts.base_test.BaseTestClass):

    def __init__(self, controllers):
        super(WifiPowerTest, self).__init__(controllers)
        self.tests = (
            "test_power_wifi_off",
            "test_power_wifi_on_idle",
            "test_power_disconnected_connectivity_scan",
            "test_power_connected_2g_continuous_download",
<<<<<<< HEAD
            "test_power_connected_2g_idle",
            "test_power_connected_5g_continuous_download",
            "test_power_connected_5g_idle",
            "test_power_gscan_three_2g_channels",
            "test_power_gscan_all_channels_no_dfs",
=======
            "test_power_connected_to_2g_idle",
            "test_power_connected_to_continuous_download",
            "test_power_connected_to_5g_idle",
            "test_power_gscan_three_2g_channels",
>>>>>>> a3b55ab9
            "test_power_connected_2g_gscan_all_channels_no_dfs",
            "test_power_connected_5g_gscan_all_channels_no_dfs"
        )

    def setup_class(self):
        self.hz = 10
        self.offset = 5 * 60
        self.duration = 30 * 60 + self.offset
        self.scan_interval = 15
        # Continuosly download
        self.download_interval = 0
        self.mon_data_path = os.path.join(self.log_path, "Monsoon")

        self.mon = self.monsoons[0]
        self.mon.set_voltage(4.2)
        self.mon.set_max_current(7.8)
        self.dut = self.android_devices[0]
        self.mon.attach_device(self.dut)
        asserts.assert_true(self.mon.usb("auto"),
                         "Failed to turn USB mode to auto on monsoon.")
        required_userparam_names = (
            # These two params should follow the format of
            # {"SSID": <SSID>, "password": <Password>}
            "network_2g",
            "network_5g"
        )
        self.unpack_userparams(required_userparam_names, threshold=None)
        wutils.wifi_test_device_init(self.dut)
        # Start pmc app.
        self.dut.adb.shell(start_pmc_cmd)
        self.dut.adb.shell("setprop log.tag.PMC VERBOSE")

    def teardown_class(self):
        self.mon.usb("on")

    def setup_test(self):
        wutils.reset_wifi(self.dut)
        self.dut.ed.clear_all_events()

    def measure_and_process_result(self):
        """Measure the current drawn by the device for the period of
        self.duration, at the frequency of self.hz.

        If self.threshold exists, also verify that the average current of the
        measurement is below the acceptable threshold.
        """
        tag = self.current_test_name
        result = self.mon.measure_power(self.hz,
                                        self.duration,
                                        tag=tag,
                                        offset=self.offset)
        asserts.assert_true(result, "Got empty measurement data set in %s." % tag)
        self.log.info(repr(result))
        data_path = os.path.join(self.mon_data_path, "%s.txt" % tag)
        monsoon.MonsoonData.save_to_text_file([result], data_path)
        actual_current = result.average_current
        actual_current_str = "%.2fmA" % actual_current
        result_extra = {"Average Current": actual_current_str}
        if self.threshold:
            model = utils.trim_model_name(self.dut.model)
<<<<<<< HEAD
            asserts.assert_true(tag in self.threshold[model],
                             "Acceptance threshold for %s is missing" % tag,
                             extras=result_extra)
            acceptable_threshold = self.threshold[model][tag]
            asserts.assert_true(actual_current < acceptable_threshold,
=======
            self.assert_true(tag in self.threshold[model],
                             "Acceptance threshold for %s is missing" % tag,
                             extras=result_extra)
            acceptable_threshold = self.threshold[model][tag]
            self.assert_true(actual_current < acceptable_threshold,
>>>>>>> a3b55ab9
                             ("Measured average current for %s - %s - is "
                              "higher than acceptable threshold %.2f.") % (
                              tag, actual_current_str, acceptable_threshold),
                              extras=result_extra)
<<<<<<< HEAD
        asserts.explicit_pass("Measurement finished for %s." % tag,
=======
        self.explicit_pass("Measurement finished for %s." % tag,
>>>>>>> a3b55ab9
                           extras=result_extra)

    def test_power_wifi_off(self):
        asserts.assert_true(wutils.wifi_toggle_state(self.dut, False),
                         "Failed to toggle wifi off.")
        self.measure_and_process_result()

    def test_power_wifi_on_idle(self):
        asserts.assert_true(wutils.wifi_toggle_state(self.dut, True),
                         "Failed to toggle wifi on.")
        self.measure_and_process_result()

    def test_power_disconnected_connectivity_scan(self):
        try:
            self.dut.adb.shell(pmc_interval_cmd % self.scan_interval)
            self.dut.adb.shell(pmc_start_connect_scan_cmd)
            self.log.info("Started connectivity scan.")
            self.measure_and_process_result()
        finally:
            self.dut.adb.shell(pmc_stop_connect_scan_cmd)
            self.log.info("Stoped connectivity scan.")

    def test_power_connected_2g_idle(self):
        wutils.wifi_connect(self.dut, self.network_2g)
        self.measure_and_process_result()

    def test_power_connected_2g_continuous_download(self):
        try:
            self.dut.adb.shell(pmc_interval_cmd % self.download_interval)
            self.dut.adb.shell(pmc_start_1MB_download_cmd)
            self.log.info("Start downloading 1MB file continuously.")
            self.measure_and_process_result()
        finally:
            self.dut.adb.shell(pmc_stop_1MB_download_cmd)
            self.log.info("Stopped downloading 1MB file.")

    def test_power_connected_5g_idle(self):
        wutils.reset_wifi(self.dut)
        self.dut.ed.clear_all_events()
        wutils.wifi_connect(self.dut, self.network_5g)
        self.measure_and_process_result()

<<<<<<< HEAD
    def test_power_connected_5g_continuous_download(self):
=======
    def test_power_connected_to_5g_continuous_download(self):
>>>>>>> a3b55ab9
        try:
            self.dut.adb.shell(pmc_interval_cmd % self.download_interval)
            self.dut.adb.shell(pmc_start_1MB_download_cmd)
            self.log.info("Started downloading 1MB file continuously.")
            self.measure_and_process_result()
        finally:
            self.dut.adb.shell(pmc_stop_1MB_download_cmd)
            self.log.info("Stopped downloading 1MB file.")

    def test_power_gscan_three_2g_channels(self):
        try:
            self.dut.adb.shell(pmc_interval_cmd % self.scan_interval)
            self.dut.adb.shell(pmc_start_gscan_specific_channels_cmd)
            self.log.info("Started gscan for 2G channels 1, 6, and 11.")
            self.measure_and_process_result()
        finally:
            self.dut.adb.shell(pmc_stop_gscan_cmd)
            self.log.info("Stopped gscan.")

    def test_power_gscan_all_channels_no_dfs(self):
        try:
            self.dut.adb.shell(pmc_interval_cmd % self.scan_interval)
            self.dut.adb.shell(pmc_start_gscan_no_dfs_cmd)
            self.log.info("Started gscan for all non-DFS channels.")
            self.measure_and_process_result()
        finally:
            self.dut.adb.shell(pmc_stop_gscan_cmd)
            self.log.info("Stopped gscan.")

    def test_power_connected_2g_gscan_all_channels_no_dfs(self):
        try:
            wutils.wifi_connect(self.dut, self.network_2g)
            self.dut.adb.shell(pmc_interval_cmd % self.scan_interval)
            self.dut.adb.shell(pmc_start_gscan_no_dfs_cmd)
            self.log.info("Started gscan for all non-DFS channels.")
            self.measure_and_process_result()
        finally:
            self.dut.adb.shell(pmc_stop_gscan_cmd)
            self.log.info("Stopped gscan.")

    def test_power_connected_5g_gscan_all_channels_no_dfs(self):
        try:
            wutils.wifi_connect(self.dut, self.network_5g)
            self.dut.adb.shell(pmc_interval_cmd % self.scan_interval)
            self.dut.adb.shell(pmc_start_gscan_no_dfs_cmd)
            self.log.info("Started gscan for all non-DFS channels.")
            self.measure_and_process_result()
        finally:
            self.dut.adb.shell(pmc_stop_gscan_cmd)
            self.log.info("Stopped gscan.")

    def test_power_connected_2g_gscan_all_channels_no_dfs(self):
        try:
            wutils.wifi_connect(self.dut, self.network_2g)
            self.dut.adb.shell(pmc_start_gscan_no_dfs_cmd)
            self.log.info("Started gscan for all non-DFS channels.")
            self.measure_and_process_result()
        finally:
            self.dut.adb.shell(pmc_stop_gscan_cmd)
            self.log.info("Stopped gscan.")

    def test_power_connected_5g_gscan_all_channels_no_dfs(self):
        try:
            wutils.wifi_connect(self.dut, self.network_5g)
            self.dut.adb.shell(pmc_start_gscan_no_dfs_cmd)
            self.log.info("Started gscan for all non-DFS channels.")
            self.measure_and_process_result()
        finally:
            self.dut.adb.shell(pmc_stop_gscan_cmd)
            self.log.info("Stopped gscan.")<|MERGE_RESOLUTION|>--- conflicted
+++ resolved
@@ -46,18 +46,11 @@
             "test_power_wifi_on_idle",
             "test_power_disconnected_connectivity_scan",
             "test_power_connected_2g_continuous_download",
-<<<<<<< HEAD
             "test_power_connected_2g_idle",
             "test_power_connected_5g_continuous_download",
             "test_power_connected_5g_idle",
             "test_power_gscan_three_2g_channels",
             "test_power_gscan_all_channels_no_dfs",
-=======
-            "test_power_connected_to_2g_idle",
-            "test_power_connected_to_continuous_download",
-            "test_power_connected_to_5g_idle",
-            "test_power_gscan_three_2g_channels",
->>>>>>> a3b55ab9
             "test_power_connected_2g_gscan_all_channels_no_dfs",
             "test_power_connected_5g_gscan_all_channels_no_dfs"
         )
@@ -118,28 +111,16 @@
         result_extra = {"Average Current": actual_current_str}
         if self.threshold:
             model = utils.trim_model_name(self.dut.model)
-<<<<<<< HEAD
             asserts.assert_true(tag in self.threshold[model],
                              "Acceptance threshold for %s is missing" % tag,
                              extras=result_extra)
             acceptable_threshold = self.threshold[model][tag]
             asserts.assert_true(actual_current < acceptable_threshold,
-=======
-            self.assert_true(tag in self.threshold[model],
-                             "Acceptance threshold for %s is missing" % tag,
-                             extras=result_extra)
-            acceptable_threshold = self.threshold[model][tag]
-            self.assert_true(actual_current < acceptable_threshold,
->>>>>>> a3b55ab9
                              ("Measured average current for %s - %s - is "
                               "higher than acceptable threshold %.2f.") % (
                               tag, actual_current_str, acceptable_threshold),
                               extras=result_extra)
-<<<<<<< HEAD
         asserts.explicit_pass("Measurement finished for %s." % tag,
-=======
-        self.explicit_pass("Measurement finished for %s." % tag,
->>>>>>> a3b55ab9
                            extras=result_extra)
 
     def test_power_wifi_off(self):
@@ -182,11 +163,7 @@
         wutils.wifi_connect(self.dut, self.network_5g)
         self.measure_and_process_result()
 
-<<<<<<< HEAD
     def test_power_connected_5g_continuous_download(self):
-=======
-    def test_power_connected_to_5g_continuous_download(self):
->>>>>>> a3b55ab9
         try:
             self.dut.adb.shell(pmc_interval_cmd % self.download_interval)
             self.dut.adb.shell(pmc_start_1MB_download_cmd)
