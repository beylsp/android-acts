--- conflicted
+++ resolved
@@ -263,27 +263,6 @@
             self.dut.adb.shell(pmc_stop_gscan_cmd)
             self.log.info("Stopped gscan.")
 
-<<<<<<< HEAD
-    def test_power_connected_2g_gscan_all_channels_no_dfs(self):
-        try:
-            wutils.wifi_connect(self.dut, self.network_2g)
-            self.dut.adb.shell(pmc_start_gscan_no_dfs_cmd)
-            self.log.info("Started gscan for all non-DFS channels.")
-            self.measure_and_process_result()
-        finally:
-            self.dut.adb.shell(pmc_stop_gscan_cmd)
-            self.log.info("Stopped gscan.")
-
-    def test_power_connected_5g_gscan_all_channels_no_dfs(self):
-        try:
-            wutils.wifi_connect(self.dut, self.network_5g)
-            self.dut.adb.shell(pmc_start_gscan_no_dfs_cmd)
-            self.log.info("Started gscan for all non-DFS channels.")
-            self.measure_and_process_result()
-        finally:
-            self.dut.adb.shell(pmc_stop_gscan_cmd)
-            self.log.info("Stopped gscan.")
-=======
     def test_power_auto_reconnect(self):
         """
         Steps:
@@ -331,5 +310,4 @@
             self.dut.adb.shell(pmc_turn_screen_on)
             self.measure_and_process_result()
         finally:
-            self.dut.adb.shell(pmc_turn_screen_off)
->>>>>>> 2118953a
+            self.dut.adb.shell(pmc_turn_screen_off)