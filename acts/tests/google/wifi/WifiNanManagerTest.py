#!/usr/bin/python3.4
#
#   Copyright 2016 - The Android Open Source Project
#
#   Licensed under the Apache License, Version 2.0 (the "License");
#   you may not use this file except in compliance with the License.
#   You may obtain a copy of the License at
#
#       http://www.apache.org/licenses/LICENSE-2.0
#
#   Unless required by applicable law or agreed to in writing, software
#   distributed under the License is distributed on an "AS IS" BASIS,
#   WITHOUT WARRANTIES OR CONDITIONS OF ANY KIND, either express or implied.
#   See the License for the specific language governing permissions and
#   limitations under the License.

import queue

from acts import asserts
from acts import base_test
from acts.controllers import android_device
from acts.test_utils.wifi import wifi_test_utils as wutils

from acts import asserts

ON_IDENTITY_CHANGED = "WifiNanOnIdentityChanged"
ON_MATCH = "WifiNanSessionOnMatch"
ON_MESSAGE_RX = "WifiNanSessionOnMessageReceived"
ON_MESSAGE_TX_FAIL = "WifiNanSessionOnMessageSendFail"
ON_MESSAGE_TX_OK = "WifiNanSessionOnMessageSendSuccess"

class WifiNanManagerTest(base_test.BaseTestClass):
    def setup_class(self):
        self.publisher = self.android_devices[0]
        self.subscriber = self.android_devices[1]
        required_params = (
            "config_request1",
            "config_request2",
            "publish_data",
            "publish_settings",
            "subscribe_data",
            "subscribe_settings"
        )
        self.unpack_userparams(required_params)
        self.msg_id = 10

    def setup_test(self):
        asserts.assert_true(wutils.wifi_toggle_state(self.publisher, True),
                            "Failed enabling Wi-Fi interface on publisher")
        asserts.assert_true(wutils.wifi_toggle_state(self.subscriber, True),
                            "Failed enabling Wi-Fi interface on subscriber")

    # def teardown_class(self): (b/27692829)
       # asserts.assert_true(wutils.wifi_toggle_state(self.publisher, False),
       #                     "Failed disabling Wi-Fi interface on publisher")
       # asserts.assert_true(wutils.wifi_toggle_state(self.subscriber, False),
       #                     "Failed disabling Wi-Fi interface on subscriber")

    def reliable_tx(self, device, session_id, peer, msg):
        num_tries = 0
        max_num_tries = 10
        events_regex = '%s|%s' % (ON_MESSAGE_TX_FAIL, ON_MESSAGE_TX_OK)
        self.msg_id = self.msg_id + 1

        while True:
            try:
                num_tries += 1
                device.droid.wifiNanSendMessage(session_id, peer, msg,
                                                self.msg_id)
                events = device.ed.pop_events(events_regex, 30)
                for event in events:
                    self.log.info('%s: %s', event['name'], event['data'])
                    if event['data']['messageId'] != self.msg_id:
                        continue
                    if event['name'] == ON_MESSAGE_TX_OK:
                        return True
                    if num_tries == max_num_tries:
                        self.log.info("Max number of retries reached")
                        return False
            except queue.Empty:
                self.log.info('Timed out while waiting for %s', events_regex)
                return False

    def test_nan_base_test(self):
        """Perform NAN configuration, discovery, and message exchange.

        Configuration: 2 devices, one acting as Publisher (P) and the
        other as Subscriber (S)

        Logical steps:
          * P & S configure NAN
          * P & S wait for NAN configuration confirmation
          * P starts publishing
          * S starts subscribing
          * S waits for a match (discovery) notification
          * S sends a message to P, confirming that sent successfully
          * P waits for a message and confirms that received (uncorrupted)
          * P sends a message to S, confirming that sent successfully
          * S waits for a message and confirms that received (uncorrupted)
        """
        self.publisher.droid.wifiNanEnable(self.config_request1)
        self.subscriber.droid.wifiNanEnable(self.config_request2)

        sub2pub_msg = "How are you doing?"
        pub2sub_msg = "Doing ok - thanks!"

        try:
            event = self.publisher.ed.pop_event(ON_IDENTITY_CHANGED, 30)
            self.log.info('%s: %s' % (ON_IDENTITY_CHANGED, event['data']))
        except queue.Empty:
            asserts.fail('Timed out while waiting for %s on Publisher' %
                      ON_IDENTITY_CHANGED)
        self.log.debug(event)

        try:
            event = self.subscriber.ed.pop_event(ON_IDENTITY_CHANGED, 30)
            self.log.info('%s: %s' % (ON_IDENTITY_CHANGED, event['data']))
        except queue.Empty:
            asserts.fail('Timed out while waiting for %s on Subscriber' %
                      ON_IDENTITY_CHANGED)
        self.log.debug(event)

        pub_id = self.publisher.droid.wifiNanPublish(0, self.publish_config)
        sub_id = self.subscriber.droid.wifiNanSubscribe(0,
                                                        self.subscribe_config)

        try:
            event = self.subscriber.ed.pop_event(ON_MATCH, 30)
            self.log.info('%s: %s' % (ON_MATCH, event['data']))
        except queue.Empty:
<<<<<<< HEAD
            asserts.fail('Timed out while waiting for %s on Subscriber' % ON_MATCH)
        self.log.debug(event)

        asserts.assert_true(self.reliable_tx(self.subscriber,
=======
            asserts.fail('Timed out while waiting for %s on Subscriber'
                         % ON_MATCH)
        self.log.debug(event)

        asserts.assert_true(self.reliable_tx(self.subscriber, sub_id,
>>>>>>> 429e94cf
                                          event['data']['peerId'],
                                          sub2pub_msg),
                         "Failed to transmit from subscriber")

        try:
            event = self.publisher.ed.pop_event(ON_MESSAGE_RX, 10)
            self.log.info('%s: %s' % (ON_MESSAGE_RX, event['data']))
            asserts.assert_true(event['data']['messageAsString'] == sub2pub_msg,
                             "Subscriber -> publisher message corrupted")
        except queue.Empty:
            asserts.fail('Timed out while waiting for %s on publisher' %
                      ON_MESSAGE_RX)

<<<<<<< HEAD
        asserts.assert_true(self.reliable_tx(self.publisher,
=======
        asserts.assert_true(self.reliable_tx(self.publisher, pub_id,
>>>>>>> 429e94cf
                                          event['data']['peerId'],
                                          pub2sub_msg),
                         "Failed to transmit from publisher")

        try:
            event = self.subscriber.ed.pop_event(ON_MESSAGE_RX, 10)
            self.log.info('%s: %s' % (ON_MESSAGE_RX, event['data']))
            asserts.assert_true(event['data']['messageAsString'] == pub2sub_msg,
                             "Publisher -> subscriber message corrupted")
        except queue.Empty:
<<<<<<< HEAD
            asserts.fail('Timed out while waiting for %s on subscriber' %
                      ON_MESSAGE_RX)
=======
            self.fail('Timed out while waiting for %s on subscriber' %
                      ON_MESSAGE_RX)

        self.publisher.droid.wifiNanTerminateSession(pub_id)
        self.subscriber.droid.wifiNanTerminateSession(sub_id)

        self.publisher.droid.wifiNanDisable()
        self.subscriber.droid.wifiNanDisable()
>>>>>>> 429e94cf
<|MERGE_RESOLUTION|>--- conflicted
+++ resolved
@@ -21,8 +21,6 @@
 from acts.controllers import android_device
 from acts.test_utils.wifi import wifi_test_utils as wutils
 
-from acts import asserts
-
 ON_IDENTITY_CHANGED = "WifiNanOnIdentityChanged"
 ON_MATCH = "WifiNanSessionOnMatch"
 ON_MESSAGE_RX = "WifiNanSessionOnMessageReceived"
@@ -36,10 +34,8 @@
         required_params = (
             "config_request1",
             "config_request2",
-            "publish_data",
-            "publish_settings",
-            "subscribe_data",
-            "subscribe_settings"
+            "publish_config",
+            "subscribe_config"
         )
         self.unpack_userparams(required_params)
         self.msg_id = 10
@@ -128,18 +124,11 @@
             event = self.subscriber.ed.pop_event(ON_MATCH, 30)
             self.log.info('%s: %s' % (ON_MATCH, event['data']))
         except queue.Empty:
-<<<<<<< HEAD
-            asserts.fail('Timed out while waiting for %s on Subscriber' % ON_MATCH)
-        self.log.debug(event)
-
-        asserts.assert_true(self.reliable_tx(self.subscriber,
-=======
             asserts.fail('Timed out while waiting for %s on Subscriber'
                          % ON_MATCH)
         self.log.debug(event)
 
         asserts.assert_true(self.reliable_tx(self.subscriber, sub_id,
->>>>>>> 429e94cf
                                           event['data']['peerId'],
                                           sub2pub_msg),
                          "Failed to transmit from subscriber")
@@ -153,11 +142,7 @@
             asserts.fail('Timed out while waiting for %s on publisher' %
                       ON_MESSAGE_RX)
 
-<<<<<<< HEAD
-        asserts.assert_true(self.reliable_tx(self.publisher,
-=======
         asserts.assert_true(self.reliable_tx(self.publisher, pub_id,
->>>>>>> 429e94cf
                                           event['data']['peerId'],
                                           pub2sub_msg),
                          "Failed to transmit from publisher")
@@ -168,16 +153,11 @@
             asserts.assert_true(event['data']['messageAsString'] == pub2sub_msg,
                              "Publisher -> subscriber message corrupted")
         except queue.Empty:
-<<<<<<< HEAD
             asserts.fail('Timed out while waiting for %s on subscriber' %
-                      ON_MESSAGE_RX)
-=======
-            self.fail('Timed out while waiting for %s on subscriber' %
                       ON_MESSAGE_RX)
 
         self.publisher.droid.wifiNanTerminateSession(pub_id)
         self.subscriber.droid.wifiNanTerminateSession(sub_id)
 
         self.publisher.droid.wifiNanDisable()
-        self.subscriber.droid.wifiNanDisable()
->>>>>>> 429e94cf
+        self.subscriber.droid.wifiNanDisable()