--- conflicted
+++ resolved
@@ -132,32 +132,40 @@
 
     """Tests"""
 
-    #ASUS
+    @test_tracker_info(uuid="0e4ad6ed-595c-4629-a4c9-c6be9c3c58e0")
     def test_iot_connection_to_ASUS_RT_AC68U_2G(self):
         ssid_key = self.current_test_name.replace(self.iot_test_prefix, "")
         self.connect_to_wifi_network_and_run_iperf(self.ssid_map[ssid_key])
 
+    @test_tracker_info(uuid="a76d8acc-808e-4a5d-a52b-5ba07d07b810")
     def test_iot_connection_to_ASUS_RT_AC68U_5G(self):
         ssid_key = self.current_test_name.replace(self.iot_test_prefix, "")
         self.connect_to_wifi_network_and_run_iperf(self.ssid_map[ssid_key])
 
-    def test_iot_connection_to_ASUS_RT_AC66U_2G(self):
-        ssid_key = self.current_test_name.replace(self.iot_test_prefix, "")
-        self.connect_to_wifi_network_and_run_iperf(self.ssid_map[ssid_key])
-
-    def test_iot_connection_to_ASUS_RT_AC66U_5G(self):
-        ssid_key = self.current_test_name.replace(self.iot_test_prefix, "")
-        self.connect_to_wifi_network_and_run_iperf(self.ssid_map[ssid_key])
-
+    @test_tracker_info(uuid="659a3e5e-07eb-4905-9cda-92e959c7b674")
+    def test_iot_connection_to_D_Link_DIR_868L_2G(self):
+        ssid_key = self.current_test_name.replace(self.iot_test_prefix, "")
+        self.connect_to_wifi_network_and_run_iperf(self.ssid_map[ssid_key])
+
+    @test_tracker_info(uuid="6bcfd736-30fc-48a8-b4fb-723d1d113f3c")
+    def test_iot_connection_to_D_Link_DIR_868L_5G(self):
+        ssid_key = self.current_test_name.replace(self.iot_test_prefix, "")
+        self.connect_to_wifi_network_and_run_iperf(self.ssid_map[ssid_key])
+
+    @test_tracker_info(uuid="c9da945a-2c4a-44e1-881d-adf307b39b21")
+    def test_iot_connection_to_TP_LINK_WR940N_2G(self):
+        ssid_key = self.current_test_name.replace(self.iot_test_prefix, "")
+        self.connect_to_wifi_network_and_run_iperf(self.ssid_map[ssid_key])
+
+    @test_tracker_info(uuid="db0d224d-df81-401f-bf35-08ad02e41a71")
     def test_iot_connection_to_ASUS_RT_N66U_2G(self):
         ssid_key = self.current_test_name.replace(self.iot_test_prefix, "")
         self.connect_to_wifi_network_and_run_iperf(self.ssid_map[ssid_key])
 
+    @test_tracker_info(uuid="845ff1d6-618d-40f3-81c3-6ed3a0751fde")
     def test_iot_connection_to_ASUS_RT_N66U_5G(self):
         ssid_key = self.current_test_name.replace(self.iot_test_prefix, "")
         self.connect_to_wifi_network_and_run_iperf(self.ssid_map[ssid_key])
-<<<<<<< HEAD
-=======
 
     @test_tracker_info(uuid="6908039b-ccc9-4777-a0f1-3494ce642014")
     def test_iot_connection_to_ASUS_RT_AC54U_2G(self):
@@ -207,5 +215,4 @@
     @test_tracker_info(uuid="2322c155-07d1-47c9-bd21-2e358e3df6ee")
     def test_iot_connection_to_ASUS_RT_AC66U_5G(self):
         ssid_key = self.current_test_name.replace(self.iot_test_prefix, "")
-        self.connect_to_wifi_network_and_run_iperf(self.ssid_map[ssid_key])
->>>>>>> a44943e8
+        self.connect_to_wifi_network_and_run_iperf(self.ssid_map[ssid_key])