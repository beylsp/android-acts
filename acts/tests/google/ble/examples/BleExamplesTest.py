#/usr/bin/env python3.4
#
# Copyright (C) 2016 The Android Open Source Project
#
# Licensed under the Apache License, Version 2.0 (the "License"); you may not
# use this file except in compliance with the License. You may obtain a copy of
# the License at
#
# http://www.apache.org/licenses/LICENSE-2.0
#
# Unless required by applicable law or agreed to in writing, software
# distributed under the License is distributed on an "AS IS" BASIS, WITHOUT
# WARRANTIES OR CONDITIONS OF ANY KIND, either express or implied. See the
# License for the specific language governing permissions and limitations under
# the License.

"""
This script shows simple examples of how to get started with bluetooth low energy testing in acts.
"""

import pprint

from acts.controllers import android_devices
from acts.test_utils.bt.BluetoothBaseTest import BluetoothBaseTest
from acts.test_utils.bt.bt_test_utils import adv_succ
from acts.test_utils.bt.bt_test_utils import scan_result
from acts.test_utils.bt.bt_test_utils import cleanup_scanners_and_advertisers
from acts.test_utils.bt.bt_test_utils import get_advanced_droid_list
from acts.test_utils.bt.bt_test_utils import reset_bluetooth


class BleExamplesTest(BluetoothBaseTest):
    default_timeout = 10
    active_scan_callback_list = []
    active_adv_callback_list = []
    scn_droid = None
    adv_droid = None

    def __init__(self, controllers):
        BluetoothBaseTest.__init__(self, controllers)
        self.droid_list = get_advanced_droid_list(self.android_devices)
        self.scn_droid, self.scn_ed = (self.android_devices[0].droid,
                                       self.android_devices[0].ed)
        self.adv_droid, self.adv_ed = (self.android_devices[1].droid,
                                       self.android_devices[1].ed)
        if self.droid_list[1]['max_advertisements'] == 0:
            self.tests = ()
            return
<<<<<<< HEAD
        self.tests = (
            "test_bt_toggle",
        )
=======
>>>>>>> 0ab6f014

    def teardown_test(self):
        cleanup_scanners_and_advertisers(
            self.android_devices[0], self.active_adv_callback_list,
            self.android_devices[1], self.active_adv_callback_list)
        self.active_adv_callback_list = []
        self.active_scan_callback_list = []

    # An optional function. This overrides the default
    # on_exception in base_test. If the test throws an
    # unexpected exception, you can customise it.
    def on_exception(self, test_name, begin_time):
        self.log.debug(
            "Test {} failed. Gathering bugreport and btsnoop logs".
            format(test_name))
        android_devices.take_bug_reports(self.android_devices,
                                         test_name,
                                         begin_time)

    @BluetoothBaseTest.bt_test_wrap
    def test_bt_toggle(self):
        """
        Test that simply toggle bluetooth
        :return:
        """
        return reset_bluetooth([self.android_devices[0]])

    '''
    Start: Examples of BLE Scanning
    '''

    @BluetoothBaseTest.bt_test_wrap
    def test_start_ble_scan(self):
        """Test to demonstrate how to start an LE scan

        Test that shows the steps to start a new ble scan.

        Steps:
        1. Create a scan filter object.
        2. Create a scan setting object.
        3. Create a scan callback object.
        4. Start an LE scan using the objects created in steps 1-3.
        5. Find an advertisement with the scanner's event dispatcher.

        Expected Result:
        A generic advertisement is found.

        Returns:
          Pass if True
          Fail if False

        TAGS: LE, Scanning
        Priority: 4
        """
        filter_list = self.scn_droid.bleGenFilterList()
        scan_settings = self.scn_droid.bleBuildScanSetting()
        scan_callback = self.scn_droid.bleGenScanCallback()
        self.scn_droid.bleStartBleScan(
            filter_list, scan_settings, scan_callback)
        self.active_scan_callback_list.append(scan_callback)
        event_name = scan_result.format(scan_callback)
        try:
            event = self.scn_ed.pop_event(event_name, self.default_timeout)
            self.log.info(
                "Found scan result: {}".format(pprint.pformat(event)))
        except Exception:
            self.log.info("Didn't find any scan results.")
        return True

    '''
    End: Examples of BLE Scanning
    '''

    @BluetoothBaseTest.bt_test_wrap
    def test_start_ble_advertise(self):
        """Test to demonstrate how to start an LE advertisement

        Test that shows the steps to start a new ble scan.

        Steps:
        1. Create a advertise data object
        2. Create a advertise settings object.
        3. Create a advertise callback object.
        4. Start an LE advertising using the objects created in steps 1-3.
        5. Find the onSuccess advertisement event.

        Expected Result:
        Advertisement is successfully advertising.

        Returns:
          Pass if True
          Fail if False

        TAGS: LE, Advertising
        Priority: 4
        """
        advertise_data = self.adv_droid.bleBuildAdvertiseData()
        advertise_settings = self.adv_droid.bleBuildAdvertiseSettings()
        advertise_callback = self.adv_droid.bleGenBleAdvertiseCallback()
        self.adv_droid.bleStartBleAdvertising(
            advertise_callback, advertise_data, advertise_settings)
        self.adv_ed.pop_event(adv_succ.format(advertise_callback))
        return True<|MERGE_RESOLUTION|>--- conflicted
+++ resolved
@@ -46,12 +46,6 @@
         if self.droid_list[1]['max_advertisements'] == 0:
             self.tests = ()
             return
-<<<<<<< HEAD
-        self.tests = (
-            "test_bt_toggle",
-        )
-=======
->>>>>>> 0ab6f014
 
     def teardown_test(self):
         cleanup_scanners_and_advertisers(
