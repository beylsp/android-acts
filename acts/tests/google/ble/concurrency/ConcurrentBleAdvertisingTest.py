--- conflicted
+++ resolved
@@ -38,10 +38,6 @@
 from acts.test_utils.bt.bt_test_utils import setup_n_advertisements
 from acts.test_utils.bt.bt_test_utils import take_btsnoop_logs
 from acts.test_utils.bt.bt_test_utils import teardown_n_advertisements
-<<<<<<< HEAD
-=======
-
->>>>>>> dfed14fb
 
 
 class ConcurrentBleAdvertisingTest(BluetoothBaseTest):
@@ -55,37 +51,23 @@
         self.adv_ad = self.android_devices[1]
         self.max_advertisements = self.droid_list[1]['max_advertisements']
 
-<<<<<<< HEAD
-=======
-
->>>>>>> dfed14fb
     def setup_test(self):
         super().setup_test()
         return reset_bluetooth(self.android_devices)
 
     def _verify_n_advertisements(self, num_advertisements):
         try:
-<<<<<<< HEAD
             advertise_callback_list = setup_n_advertisements(
                 self.adv_ad, num_advertisements)
-=======
-            advertise_callback_list = setup_n_advertisements(self.adv_ad, num_advertisements)
->>>>>>> dfed14fb
         except BtTestUtilsError:
             return False
         try:
             scan_and_verify_n_advertisements(self.scn_ad, num_advertisements)
         except BtTestUtilsError:
             return False
-<<<<<<< HEAD
         teardown_n_advertisements(self.adv_ad, len(advertise_callback_list),
                                   advertise_callback_list)
         return True
-=======
-        teardown_n_advertisements(self.adv_ad, len(advertise_callback_list), advertise_callback_list)
-        return True
-
->>>>>>> dfed14fb
 
     @BluetoothBaseTest.bt_test_wrap
     def test_max_advertisements_defaults(self):
@@ -391,12 +373,7 @@
         TAGS: LE, Advertising, Concurrency
         Priority: 0
         """
-<<<<<<< HEAD
         return not self._verify_n_advertisements(self.max_advertisements + 1)
-=======
-        return not self._verify_n_advertisements(
-            self.max_advertisements + 1)
->>>>>>> dfed14fb
 
     @BluetoothBaseTest.bt_test_wrap
     def test_start_two_advertisements_on_same_callback(self):
@@ -578,4 +555,4 @@
             self.log.debug(
                 "Test failed, filtering callback onSuccess never occurred: {}".format(
                     error))
-        return test_result
+        return test_result