--- conflicted
+++ resolved
@@ -39,12 +39,6 @@
         BluetoothBaseTest.__init__(self, controllers)
         self.droid_list = get_advanced_droid_list(self.android_devices)
         self.droid = self.android_devices[0].droid
-<<<<<<< HEAD
-        if self.droid_list[0]['max_advertisements'] > 0:
-            self.tests = self.tests + (
-                "test_advertisement_greater_than_31_bytes", )
-=======
->>>>>>> d7477402
 
     @BluetoothBaseTest.bt_test_wrap
     def test_adv_settings_defaults(self):
