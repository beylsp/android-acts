--- conflicted
+++ resolved
@@ -13,7 +13,6 @@
 # WARRANTIES OR CONDITIONS OF ANY KIND, either express or implied. See the
 # License for the specific language governing permissions and limitations under
 # the License.
-
 """
 This test script exercises background scan test scenarios.
 """
@@ -49,13 +48,6 @@
         if self.droid_list[1]['max_advertisements'] == 0:
             self.tests = ()
             return
-<<<<<<< HEAD
-        self.tests = (
-            "test_background_scan",
-            "test_background_scan_ble_disabled",
-        )
-=======
->>>>>>> 0ab6f014
 
     def setup_test(self):
         self.log.debug(log_energy_info(self.android_devices, "Start"))
@@ -70,16 +62,16 @@
     def teardown_test(self):
         self.log.debug(log_energy_info(self.android_devices, "End"))
         cleanup_scanners_and_advertisers(
-            self.scn_ad, self.active_adv_callback_list,
-            self.adv_ad, self.active_adv_callback_list)
+            self.scn_ad, self.active_adv_callback_list, self.adv_ad,
+            self.active_adv_callback_list)
         self.active_adv_callback_list = []
         self.active_scan_callback_list = []
 
     def _setup_generic_advertisement(self):
         adv_callback, adv_data, adv_settings = generate_ble_advertise_objects(
             self.adv_ad.droid)
-        self.adv_ad.droid.bleStartBleAdvertising(
-            adv_callback, adv_data, adv_settings)
+        self.adv_ad.droid.bleStartBleAdvertising(adv_callback, adv_data,
+                                                 adv_settings)
         self.active_adv_callback_list.append(adv_callback)
 
     def _verify_no_events_found(self, event_name):
@@ -140,12 +132,6 @@
             return False
         filter_list, scan_settings, scan_callback = generate_ble_scan_objects(
             self.scn_ad.droid)
-<<<<<<< HEAD
-        self.scn_ad.droid.bleStartBleScan(
-            filter_list, scan_settings, scan_callback)
-        self.scn_ad.ed.pop_event(
-            scan_result.format(scan_callback), self.default_timeout)
-=======
         self.scn_ad.droid.bleStartBleScan(filter_list, scan_settings,
                                           scan_callback)
         expected_event = scan_result.format(scan_callback)
@@ -154,7 +140,6 @@
         except Empty:
             self.log.error("Scan Result event not found. Expected {}".format(expected_event))
             return False
->>>>>>> 0ab6f014
         return True
 
     @BluetoothBaseTest.bt_test_wrap
@@ -193,11 +178,6 @@
         filter_list, scan_settings, scan_callback = generate_ble_scan_objects(
             self.scn_ad.droid)
         try:
-<<<<<<< HEAD
-            self.scn_ad.droid.bleStartBleScan(
-                filter_list, scan_settings, scan_callback)
-            self.scn_ad.ed.pop_event(scan_result.format(scan_callback))
-=======
             self.scn_ad.droid.bleStartBleScan(filter_list, scan_settings,
                                               scan_callback)
             expected_event = scan_result.format(scan_callback)
@@ -206,11 +186,10 @@
             except Empty:
                 self.log.error("Scan Result event not found. Expected {}".format(expected_event))
                 return False
->>>>>>> 0ab6f014
             self.log.info("Was able to start background scan even though ble "
                           "was disabled.")
             return False
         except Exception:
             self.log.info(
                 "Was not able to start a background scan as expected.")
-        return True+        return True
