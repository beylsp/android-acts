--- conflicted
+++ resolved
@@ -17,7 +17,6 @@
 Python script for wrappers to various libraries.
 """
 
-<<<<<<< HEAD
 from acts.test_utils.bt.BtEnum import BluetoothScanModeType
 from acts.test_utils.bt.GattEnum import GattServerResponses
 from ble_lib import BleLib
@@ -26,9 +25,7 @@
 from gattc_lib import GattClientLib
 from gatts_lib import GattServerLib
 from rfcomm_lib import RfcommLib
-=======
 from acts.test_utils.bt.GattEnum import GattServerResponses
->>>>>>> 28659985
 from gattc_lib import GattClientLib
 from gatts_lib import GattServerLib
 
@@ -486,7 +483,6 @@
         except Exception as err:
             self.log.info(FAILURE.format(cmd, err))
 
-<<<<<<< HEAD
     """End GATT Server wrappers"""
     """Begin Ble wrappers"""
 
@@ -835,7 +831,4 @@
         except Exception as err:
             self.log.info(FAILURE.format(cmd, err))
 
-    """End Config wrappers"""
-=======
-    """End GATT Server wrappers"""
->>>>>>> 28659985
+    """End Config wrappers"""