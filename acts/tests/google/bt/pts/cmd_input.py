#/usr/bin/env python3.4
#
# Copyright (C) 2016 The Android Open Source Project
#
# Licensed under the Apache License, Version 2.0 (the "License"); you may not
# use this file except in compliance with the License. You may obtain a copy of
# the License at
#
# http://www.apache.org/licenses/LICENSE-2.0
#
# Unless required by applicable law or agreed to in writing, software
# distributed under the License is distributed on an "AS IS" BASIS, WITHOUT
# WARRANTIES OR CONDITIONS OF ANY KIND, either express or implied. See the
# License for the specific language governing permissions and limitations under
# the License.
"""
Python script for wrappers to various libraries.
"""

from acts.test_utils.bt.BtEnum import BluetoothScanModeType
from acts.test_utils.bt.GattEnum import GattServerResponses
from ble_lib import BleLib
from bta_lib import BtaLib
<<<<<<< HEAD
=======
from config_lib import ConfigLib
>>>>>>> 1787781a
from gattc_lib import GattClientLib
from gatts_lib import GattServerLib
from rfcomm_lib import RfcommLib

import cmd
import gatt_test_database
"""Various Global Strings"""
CMD_LOG = "CMD {} result: {}"
FAILURE = "CMD {} threw exception: {}"


class CmdInput(cmd.Cmd):
    """Simple command processor for Bluetooth PTS Testing"""
    gattc_lib = None

    def setup_vars(self, android_devices, mac_addr, log):
        self.pri_dut = android_devices[0]
        if len(android_devices) > 1:
            self.sec_dut = android_devices[1]
            self.ter_dut = android_devices[2]
        self.mac_addr = mac_addr
        self.log = log

        # Initialize libraries
<<<<<<< HEAD
=======
        self.config_lib = ConfigLib(log, self.pri_dut)
>>>>>>> 1787781a
        self.bta_lib = BtaLib(log, mac_addr, self.pri_dut)
        self.ble_lib = BleLib(log, mac_addr, self.pri_dut)
        self.gattc_lib = GattClientLib(log, mac_addr, self.pri_dut)
        self.gatts_lib = GattServerLib(log, mac_addr, self.pri_dut)
        self.rfcomm_lib = RfcommLib(log, mac_addr, self.pri_dut)

    def emptyline(self):
        pass

    def do_EOF(self, line):
        "End Script"
        return True

    """Begin GATT Client wrappers"""

    def do_gattc_connect_over_le(self, line):
        """Perform GATT connection over LE"""
        cmd = "Gatt connect over LE"
        try:
            autoconnect = False
            if line:
                autoconnect = bool(line)
            self.gattc_lib.connect_over_le(autoconnect)
        except Exception as err:
            self.log.info(FAILURE.format(cmd, err))

    def do_gattc_connect_over_bredr(self, line):
        """Perform GATT connection over BREDR"""
        cmd = "Gatt connect over BR/EDR"
        try:
            self.gattc_lib.connect_over_bredr()
        except Exception as err:
            self.log.info(FAILURE.format(cmd, err))

    def do_gattc_disconnect(self, line):
        """Perform GATT disconnect"""
        cmd = "Gatt Disconnect"
        try:
            self.gattc_lib.disconnect()
        except Exception as err:
            self.log.info(FAILURE.format(cmd, err))

    def do_gattc_read_char_by_uuid(self, line):
        """GATT client read Characteristic by UUID."""
        cmd = "GATT client read Characteristic by UUID."
        try:
            self.gattc_lib.read_char_by_uuid(line)
        except Exception as err:
            self.log.info(FAILURE.format(cmd, err))

    def do_gattc_request_mtu(self, line):
        """Request MTU Change of input value"""
        cmd = "Request MTU Value"
        try:
            self.gattc_lib.request_mtu(line)
        except Exception as err:
            self.log.info(FAILURE.format(cmd, err))

    def do_gattc_list_all_uuids(self, line):
        """From the GATT Client, discover services and list all services,
        chars and descriptors
        """
        cmd = "Discovery Services and list all UUIDS"
        try:
            self.gattc_lib.list_all_uuids()
        except Exception as err:
            self.log.info(FAILURE.format(cmd, err))

    def do_gattc_discover_services(self, line):
        """GATT Client discover services of GATT Server"""
        cmd = "Discovery Services of GATT Server"
        try:
            self.gattc_lib.discover_services()
        except Exception as err:
            self.log.info(FAILURE.format(cmd, err))

    def do_gattc_refresh(self, line):
        """Perform Gatt Client Refresh"""
        cmd = "GATT Client Refresh"
        try:
            self.gattc_lib.refresh()
        except Exception as err:
            self.log.info(FAILURE.format(cmd, err))

    def do_gattc_read_char_by_instance_id(self, line):
        """From the GATT Client, discover services and list all services,
        chars and descriptors
        """
        cmd = "GATT Client Read By Instance ID"
        try:
            self.gattc_lib.read_char_by_instance_id(line)
        except Exception as err:
            self.log.info(FAILURE.format(cmd, err))

    def do_gattc_write_char_by_instance_id(self, line):
        """GATT Client Write to Characteristic by instance ID"""
        cmd = "GATT Client write to Characteristic by instance ID"
        try:
            self.gattc_lib.write_char_by_instance_id(line)
        except Exception as err:
            self.log.info(FAILURE.format(cmd, err))

    def do_gattc_mod_write_char_by_instance_id(self, line):
        """GATT Client Write to Char that doesn't have write permission"""
        cmd = "GATT Client Write to Char that doesn't have write permission"
        try:
            self.gattc_lib.mod_write_char_by_instance_id(line)
        except Exception as err:
            self.log.info(FAILURE.format(cmd, err))

    def do_gattc_write_invalid_char_by_instance_id(self, line):
        """GATT Client Write to Char that doesn't exists"""
        try:
            self.gattc_lib.write_invalid_char_by_instance_id(line)
        except Exception as err:
            self.log.info(FAILURE.format(cmd, err))

    def do_gattc_mod_read_char_by_instance_id(self, line):
        """GATT Client Read Char that doesn't have write permission"""
        cmd = "GATT Client Read Char that doesn't have write permission"
        try:
            self.gattc_lib.mod_read_char_by_instance_id(line)
        except Exception as err:
            self.log.info(FAILURE.format(cmd, err))

    def do_gattc_read_invalid_char_by_instance_id(self, line):
        """GATT Client Read Char that doesn't exists"""
        cmd = "GATT Client Read Char that doesn't exists"
        try:
            self.gattc_lib.read_invalid_char_by_instance_id(line)
        except Exception as err:
            self.log.info(FAILURE.format(cmd, err))

    def do_gattc_mod_write_desc_by_instance_id(self, line):
        """GATT Client Write to Desc that doesn't have write permission"""
        cmd = "GATT Client Write to Desc that doesn't have write permission"
        try:
            self.gattc_lib.mod_write_desc_by_instance_id(line)
        except Exception as err:
            self.log.info(FAILURE.format(cmd, err))

    def do_gattc_write_invalid_desc_by_instance_id(self, line):
        """GATT Client Write to Desc that doesn't exists"""
        cmd = "GATT Client Write to Desc that doesn't exists"
        try:
            self.gattc_lib.write_invalid_desc_by_instance_id(line)
        except Exception as err:
            self.log.info(FAILURE.format(cmd, err))

    def do_gattc_mod_read_desc_by_instance_id(self, line):
        """GATT Client Read Desc that doesn't have write permission"""
        cmd = "GATT Client Read Desc that doesn't have write permission"
        try:
            self.gattc_lib.mod_read_desc_by_instance_id(line)
        except Exception as err:
            self.log.info(FAILURE.format(cmd, err))

    def do_gattc_read_invalid_desc_by_instance_id(self, line):
        """GATT Client Read Desc that doesn't exists"""
        cmd = "GATT Client Read Desc that doesn't exists"
        try:
            self.gattc_lib.read_invalid_desc_by_instance_id(line)
        except Exception as err:
            self.log.info(FAILURE.format(cmd, err))

    def do_gattc_mod_read_char_by_uuid_and_instance_id(self, line):
        """GATT Client Read Char that doesn't have write permission"""
        cmd = "GATT Client Read Char that doesn't have write permission"
        try:
            self.gattc_lib.mod_read_char_by_uuid_and_instance_id(line)
        except Exception as err:
            self.log.info(FAILURE.format(cmd, err))

    def do_gattc_read_invalid_char_by_uuid(self, line):
        """GATT Client Read Char that doesn't exist"""
        cmd = "GATT Client Read Char that doesn't exist"
        try:
            self.gattc_lib.read_invalid_char_by_uuid(line)
        except Exception as err:
            self.log.info(FAILURE.format(cmd, err))

    def do_gattc_write_desc_by_instance_id(self, line):
        """GATT Client Write to Descriptor by instance ID"""
        cmd = "GATT Client Write to Descriptor by instance ID"
        try:
            self.gattc_lib.write_desc_by_instance_id(line)
        except Exception as err:
            self.log.info(FAILURE.format(cmd, err))

    def do_gattc_enable_notification_desc_by_instance_id(self, line):
        """GATT Client Enable Notification on Descriptor by instance ID"""
        cmd = "GATT Client Enable Notification on Descriptor by instance ID"
        try:
            self.gattc_lib.enable_notification_desc_by_instance_id(line)
        except Exception as err:
            self.log.info(FAILURE.format(cmd, err))

    def do_gattc_char_enable_all_notifications(self, line):
        """GATT Client enable all notifications"""
        cmd = "GATT Client enable all notifications"
        try:
            self.gattc_lib.char_enable_all_notifications()
        except Exception as err:
            self.log.info(FAILURE.format(cmd, err))

    def do_gattc_read_char_by_invalid_instance_id(self, line):
        """GATT Client read char by non-existant instance id"""
        cmd = "GATT Client read char by non-existant instance id"
        try:
            self.gattc_lib.read_char_by_invalid_instance_id(line)
        except Exception as err:
            self.log.info(FAILURE.format(cmd, err))

    def do_gattc_begin_reliable_write(self, line):
        """Begin a reliable write on the Bluetooth Gatt Client"""
        cmd = "GATT Client Begin Reliable Write"
        try:
            self.gattc_lib.begin_reliable_write()
        except Exception as err:
            self.log.info(FAILURE.format(cmd, err))

    def do_gattc_abort_reliable_write(self, line):
        """Abort a reliable write on the Bluetooth Gatt Client"""
        cmd = "GATT Client Abort Reliable Write"
        try:
            self.gattc_lib.abort_reliable_write()
        except Exception as err:
            self.log.info(FAILURE.format(cmd, err))

    def do_gattc_execute_reliable_write(self, line):
        """Execute a reliable write on the Bluetooth Gatt Client"""
        cmd = "GATT Client Execute Reliable Write"
        try:
            self.gattc_lib.execute_reliable_write()
        except Exception as err:
            self.log.info(FAILURE.format(cmd, err))

    def do_gattc_read_all_char(self, line):
        """GATT Client read all Characteristic values"""
        cmd = "GATT Client read all Characteristic values"
        try:
            self.gattc_lib.read_all_char()
        except Exception as err:
            self.log.info(FAILURE.format(cmd, err))

    def do_gattc_write_all_char(self, line):
        """Write to every Characteristic on the GATT server"""
        cmd = "GATT Client Write All Characteristics"
        try:
            self.gattc_lib.write_all_char(line)
        except Exception as err:
            self.log.info(FAILURE.format(cmd, err))

    def do_gattc_write_all_desc(self, line):
        """ Write to every Descriptor on the GATT server """
        cmd = "GATT Client Write All Descriptors"
        try:
            self.gattc_lib.write_all_desc(line)
        except Exception as err:
            self.log.info(FAILURE.format(cmd, err))

    def do_gattc_write_desc_notification_by_instance_id(self, line):
        """Write 0x00 or 0x02 to notification descriptor [instance_id]"""
        cmd = "Write 0x00 0x02 to notification descriptor"
        try:
            self.gattc_lib.write_desc_notification_by_instance_id(line)
        except Exception as err:
            self.log.info(FAILURE.format(cmd, err))

    def do_gattc_discover_service_by_uuid(self, line):
        """Discover service by uuid"""
        cmd = "Discover service by uuid"
        try:
            self.gattc_lib.discover_service_by_uuid(line)
        except Exception as err:
            self.log.info(FAILURE.format(cmd, err))

    """End GATT Client wrappers"""
    """Begin GATT Server wrappers"""

    def do_gatts_close_bluetooth_gatt_servers(self, line):
        """Close Bluetooth Gatt Servers"""
        cmd = "Close Bluetooth Gatt Servers"
        try:
            self.gatts_lib.close_bluetooth_gatt_servers()
        except Exception as err:
            self.log.info(FAILURE.format(cmd, err))

    def complete_gatts_setup_database(self, text, line, begidx, endidx):
        if not text:
            completions = list(
                gatt_test_database.GATT_SERVER_DB_MAPPING.keys())[:]
        else:
            completions = [
                s for s in gatt_test_database.GATT_SERVER_DB_MAPPING.keys()
                if s.startswith(text)
            ]
        return completions

    def complete_gatts_send_response(self, text, line, begidx, endidx):
        """GATT Server database name completion"""
        if not text:
            completions = list(GattServerResponses.keys())[:]
        else:
            completions = [
                s for s in GattServerResponses.keys() if s.startswith(text)
            ]
        return completions

    def complete_gatts_send_continuous_response(self, text, line, begidx,
                                                endidx):
        """GATT Server database name completion"""
        if not text:
            completions = list(GattServerResponses.keys())[:]
        else:
            completions = [
                s for s in GattServerResponses.keys() if s.startswith(text)
            ]
        return completions

    def complete_gatts_send_continuous_response_data(self, text, line, begidx,
                                                     endidx):
        """GATT Server database name completion"""
        if not text:
            completions = list(GattServerResponses.keys())[:]
        else:
            completions = [
                s for s in GattServerResponses.keys() if s.startswith(text)
            ]
        return completions

    def do_gatts_list_all_uuids(self, line):
        """From the GATT Client, discover services and list all services,
        chars and descriptors
        """
        cmd = "Discovery Services and list all UUIDS"
        try:
            self.gatts_lib.list_all_uuids()
        except Exception as err:
            self.log.info(FAILURE.format(cmd, err))

    def do_gatts_send_response(self, line):
        """Send a response to the GATT Client"""
        cmd = "GATT server send response"
        try:
            self.gatts_lib.send_response(line)
        except Exception as err:
            self.log.info(FAILURE.format(cmd, err))

    def do_gatts_notify_characteristic_changed(self, line):
        """Notify char changed by instance id [instance_id] [true|false]"""
        cmd = "Notify characteristic changed by instance id"
        try:
            info = line.split()
            instance_id = info[0]
            confirm_str = info[1]
            confirm = False
            if confirm_str.lower() == 'true':
                confirm = True
            self.gatts_lib.notify_characteristic_changed(instance_id, confirm)
        except Exception as err:
            self.log.info(FAILURE.format(cmd, err))

    def do_gatts_setup_database(self, line):
        cmd = "Setup GATT Server database: {}".format(line)
        try:
            self.gatts_lib.setup_gatts_db(
                gatt_test_database.GATT_SERVER_DB_MAPPING.get(line))
        except Exception as err:
            self.log.info(FAILURE.format(cmd, err))

    def do_gatts_characteristic_set_value_by_instance_id(self, line):
        """Set Characteristic value by instance id"""
        cmd = "Change value of a characteristic by instance id"
        try:
            info = line.split()
            instance_id = info[0]
            size = int(info[1])
            value = []
            for i in range(size):
                value.append(i % 256)
            self.gatts_lib.gatt_server_characteristic_set_value_by_instance_id(
                instance_id, value)
        except Exception as err:
            self.log.info(FAILURE.format(cmd, err))

    def do_notify_characteristic_changed(self, line):
        """Notify characteristic changed [instance_id] [confirm]"""
        cmd = "Notify characteristic changed"
        try:
            info = line.split()
            instance_id = info[0]
            confirm = bool(info[1])
            self.gatts_lib.notify_characteristic_changed(instance_id, confirm)
        except Exception as err:
            self.log.info(FAILURE.format(cmd, err))

    def do_gatts_open(self, line):
        """Open a GATT Server instance"""
        cmd = "Open an empty GATT Server"
        try:
            self.gatts_lib.open()
        except Exception as err:
            self.log.info(FAILURE.format(cmd, err))

    def do_gatts_clear_services(self, line):
        """Clear BluetoothGattServices from BluetoothGattServer"""
        cmd = "Clear BluetoothGattServices from BluetoothGattServer"
        try:
            self.gatts_lib.gatt_server_clear_services()
        except Exception as err:
            self.log.info(FAILURE.format(cmd, err))

    def do_gatts_send_continuous_response(self, line):
        """Send continous response with random data"""
        cmd = "Send continous response with random data"
        try:
            self.gatts_lib.send_continuous_response(line)
        except Exception as err:
            self.log.info(FAILURE.format(cmd, err))

    def do_gatts_send_continuous_response_data(self, line):
        """Send continous response including requested data"""
        cmd = "Send continous response including requested data"
        try:
            self.gatts_lib.send_continuous_response_data(line)
        except Exception as err:
            self.log.info(FAILURE.format(cmd, err))

    """End GATT Server wrappers"""
    """Begin Ble wrappers"""

    def complete_ble_adv_data_include_local_name(self, text, line, begidx,
                                                 endidx):
        options = ['true', 'false']
        if not text:
            completions = list(options)[:]
        else:
            completions = [s for s in options if s.startswith(text)]
        return completions

    def complete_ble_adv_data_include_tx_power_level(self, text, line, begidx,
                                                     endidx):
        options = ['true', 'false']
        if not text:
            completions = list(options)[:]
        else:
            completions = [s for s in options if s.startswith(text)]
        return completions

    def complete_ble_stop_advertisement(self, text, line, begidx, endidx):
        str_adv_list = list(map(str, self.ble_lib.ADVERTISEMENT_LIST))
        if not text:
            completions = str_adv_list[:]
        else:
            completions = [s for s in str_adv_list if s.startswith(text)]
        return completions

    def do_ble_start_generic_connectable_advertisement(self, line):
        """Start a connectable LE advertisement"""
        cmd = "Start a connectable LE advertisement"
        try:
            self.ble_lib.start_generic_connectable_advertisement(line)
        except Exception as err:
            self.log.info(FAILURE.format(cmd, err))

    def do_ble_start_connectable_advertisement_set(self, line):
        """Start a connectable advertisement set"""
        try:
            self.ble_lib.start_connectable_advertisement_set(line)
        except Exception as err:
            self.log.error("Failed to start advertisement: {}".format(err))

    def do_ble_stop_all_advertisement_set(self, line):
        """Stop all advertisement sets"""
        try:
            self.ble_lib.stop_all_advertisement_set(line)
        except Exception as err:
            self.log.error("Failed to stop advertisement: {}".format(err))

    def do_ble_adv_add_service_uuid_list(self, line):
        """Add service UUID to the LE advertisement inputs:
         [uuid1 uuid2 ... uuidN]"""
        cmd = "Add a valid service UUID to the advertisement."
        try:
            self.ble_lib.adv_add_service_uuid_list(line)
        except Exception as err:
            self.log.info(FAILURE.format(cmd, err))

    def do_ble_adv_data_include_local_name(self, line):
        """Include local name in the advertisement. inputs: [true|false]"""
        cmd = "Include local name in the advertisement."
        try:
            self.ble_lib.adv_data_include_local_name(line)
        except Exception as err:
            self.log.info(FAILURE.format(cmd, err))

    def do_ble_adv_data_include_tx_power_level(self, line):
        """Include tx power level in the advertisement. inputs: [true|false]"""
        cmd = "Include local name in the advertisement."
        try:
            self.ble_lib.adv_data_include_tx_power_level(line)
        except Exception as err:
            self.log.info(FAILURE.format(cmd, err))

    def do_ble_adv_data_add_manufacturer_data(self, line):
        """Include manufacturer id and data to the advertisment:
        [id data1 data2 ... dataN]"""
        cmd = "Include manufacturer id and data to the advertisment."
        try:
            self.ble_lib.adv_data_add_manufacturer_data(line)
        except Exception as err:
            self.log.info(FAILURE.format(cmd, err))

    def do_ble_start_generic_nonconnectable_advertisement(self, line):
        """Start a nonconnectable LE advertisement"""
        cmd = "Start a nonconnectable LE advertisement"
        try:
            self.ble_lib.start_generic_connectable_advertisement(line)
        except Exception as err:
            self.log.info(FAILURE.format(cmd, err))

    def do_ble_list_active_advertisement_ids(self, line):
        """List all active BLE advertisements"""
        self.log.info("IDs: {}".format(self.ble_lib.advertisement_list))

    def do_ble_stop_all_advertisements(self, line):
        """Stop all LE advertisements"""
        cmd = "Stop all LE advertisements"
        try:
            self.ble_lib.stop_all_advertisements(line)
        except Exception as err:
            self.log.info(FAILURE.format(cmd, err))

    def do_ble_stop_advertisement(self, line):
        """Stop an LE advertisement"""
        cmd = "Stop a connectable LE advertisement"
        try:
            self.do_ble_stop_advertisement(line)
        except Exception as err:
            self.log.info(FAILURE.format(cmd, err))

    """End Ble wrappers"""
    """Begin Bta wrappers"""

    def complete_bta_start_pairing_helper(self, text, line, begidx, endidx):
        options = ['true', 'false']
        if not text:
            completions = list(options)[:]
        else:
            completions = [s for s in options if s.startswith(text)]
        return completions

    def complete_bta_set_scan_mode(self, text, line, begidx, endidx):
        completions = [e.name for e in BluetoothScanModeType]
        if not text:
            completions = completions[:]
        else:
            completions = [s for s in completions if s.startswith(text)]
        return completions

    def do_bta_set_scan_mode(self, line):
        """Set the Scan mode of the Bluetooth Adapter"""
        cmd = "Set the Scan mode of the Bluetooth Adapter"
        try:
            self.bta_lib.set_scan_mode(line)
        except Exception as err:
            self.log.info(FAILURE.format(cmd, err))

    def do_bta_set_device_name(self, line):
        """Set Bluetooth Adapter Name"""
        cmd = "Set Bluetooth Adapter Name"
        try:
            self.bta_lib.set_device_name(line)
        except Exception as err:
            self.log.info(FAILURE.format(cmd, err))

    def do_bta_enable(self, line):
        """Enable Bluetooth Adapter"""
        cmd = "Enable Bluetooth Adapter"
        try:
            self.bta_lib.enable()
        except Exception as err:
            self.log.info(FAILURE.format(cmd, err))

    def do_bta_disable(self, line):
        """Disable Bluetooth Adapter"""
        cmd = "Disable Bluetooth Adapter"
        try:
            self.bta_lib.disable()
        except Exception as err:
            self.log.info(FAILURE.format(cmd, err))

    def do_bta_init_bond(self, line):
        """Initiate bond to PTS device"""
        cmd = "Initiate Bond"
        try:
            self.bta_lib.init_bond()
        except Exception as err:
            self.log.info(FAILURE.format(cmd, err))

    def do_bta_start_discovery(self, line):
        """Start BR/EDR Discovery"""
        cmd = "Start BR/EDR Discovery"
        try:
            self.bta_lib.start_discovery()
        except Exception as err:
            self.log.info(FAILURE.format(cmd, err))

    def do_bta_stop_discovery(self, line):
        """Stop BR/EDR Discovery"""
        cmd = "Stop BR/EDR Discovery"
        try:
            self.bta_lib.stop_discovery()
        except Exception as err:
            self.log.info(FAILURE.format(cmd, err))

    def do_bta_get_discovered_devices(self, line):
        """Get Discovered Br/EDR Devices"""
        cmd = "Get Discovered Br/EDR Devices\n"
        try:
            self.bta_lib.get_discovered_devices()
        except Exception as err:
            self.log.info(FAILURE.format(cmd, err))

    def do_bta_bond(self, line):
        """Bond to PTS device"""
        cmd = "Bond to the PTS dongle directly"
        try:
            self.bta_lib.bond()
        except Exception as err:
            self.log.info(FAILURE.format(cmd, err))

    def do_bta_disconnect(self, line):
        """BTA disconnect"""
        cmd = "BTA disconnect"
        try:
            self.bta_lib.disconnect()
        except Exception as err:
            self.log.info(FAILURE.format(cmd, err))

    def do_bta_unbond(self, line):
        """Unbond from PTS device"""
        cmd = "Unbond from the PTS dongle"
        try:
            self.bta_lib.unbond()
        except Exception as err:
            self.log.info(FAILURE.format(cmd, err))

    def do_bta_start_pairing_helper(self, line):
        """Start or stop Bluetooth Pairing Helper"""
        cmd = "Start or stop BT Pairing helper"
        try:
            self.bta_lib.start_pairing_helper(line)
        except Exception as err:
            self.log.info(FAILURE.format(cmd, err))

    def do_bta_push_pairing_pin(self, line):
        """Push pairing pin to the Android Device"""
        cmd = "Push the pin to the Android Device"
        try:
            self.bta_lib.push_pairing_pin(line)
        except Exception as err:
            self.log.info(FAILURE.format(cmd, err))

    def do_bta_get_pairing_pin(self, line):
        """Get pairing PIN"""
        cmd = "Get Pin Info"
        try:
            self.bta_lib.get_pairing_pin()
        except Exception as err:
            self.log.info(FAILURE.format(cmd, err))

    def do_bta_fetch_uuids_with_sdp(self, line):
        """BTA fetch UUIDS with SDP"""
        cmd = "Fetch UUIDS with SDP"
        try:
            self.bta_lib.fetch_uuids_with_sdp()
        except Exception as err:
            self.log.info(FAILURE.format(cmd, err))

    """End Bta wrappers"""
    """Begin Rfcomm wrappers"""

    def do_rfcomm_connect(self, line):
        """Perform an RFCOMM connect"""
        try:
            self.rfcomm_lib.connect(line)
        except Exception as err:
            self.log.info(FAILURE.format(cmd, err))

    def do_rfcomm_open_rfcomm_socket(self, line):
        """Open rfcomm socket"""
        cmd = "Open RFCOMM socket"
        try:
            self.rfcomm_lib.open_rfcomm_socket()
        except Exception as err:
            self.log.info(FAILURE.format(cmd, err))

    def do_rfcomm_open_l2cap_socket(self, line):
        """Open L2CAP socket"""
        cmd = "Open L2CAP socket"
        try:
            self.rfcomm_lib.open_l2cap_socket()
        except Exception as err:
            self.log.info(FAILURE.format(cmd, err))

    def do_rfcomm_write(self, line):
        cmd = "Write String data over an RFCOMM connection"
        try:
            self.rfcomm_lib.write(line)
        except Exception as err:
            self.log.info(FAILURE.format(cmd, err))

    def do_rfcomm_write_binary(self, line):
        cmd = "Write String data over an RFCOMM connection"
        try:
            self.rfcomm_lib.write_binary(line)
        except Exception as err:
            self.log.info(FAILURE.format(cmd, err))

    def do_rfcomm_end_connect(self, line):
        cmd = "End RFCOMM connection"
        try:
            self.rfcomm_lib.end_connect()
        except Exception as err:
            self.log.info(FAILURE.format(cmd, err))

    def do_rfcomm_accept(self, line):
        cmd = "Accept RFCOMM connection"
        try:
            self.rfcomm_lib.accept(line)
        except Exception as err:
            self.log.info(FAILURE.format(cmd, err))

    def do_rfcomm_stop(self, line):
        cmd = "STOP RFCOMM Connection"
        try:
            self.rfcomm_lib.stop()
        except Exception as err:
            self.log.info(FAILURE.format(cmd, err))

    def do_rfcomm_open_l2cap_socket(self, line):
        """Open L2CAP socket"""
        cmd = "Open L2CAP socket"
        try:
            self.rfcomm_lib.open_l2cap_socket()
        except Exception as err:
            self.log.info(FAILURE.format(cmd, err))

<<<<<<< HEAD
    """End Rfcomm wrappers"""
=======
    """End Rfcomm wrappers"""
    """Begin Config wrappers"""

    def do_config_reset(self, line):
        """Reset Bluetooth Config file"""
        cmd = "Reset Bluetooth Config file"
        try:
            self.config_lib.reset()
        except Exception as err:
            self.log.info(FAILURE.format(cmd, err))

    def do_config_set_nonbond(self, line):
        """Set NonBondable Mode"""
        cmd = "Set NonBondable Mode"
        try:
            self.config_lib.set_nonbond()
        except Exception as err:
            self.log.info(FAILURE.format(cmd, err))

    def do_config_set_disable_mitm(self, line):
        """Set Disable MITM"""
        cmd = "Set Disable MITM"
        try:
            self.config_lib.set_disable_mitm()
        except Exception as err:
            self.log.info(FAILURE.format(cmd, err))

    """End Config wrappers"""
>>>>>>> 1787781a
<|MERGE_RESOLUTION|>--- conflicted
+++ resolved
@@ -21,10 +21,7 @@
 from acts.test_utils.bt.GattEnum import GattServerResponses
 from ble_lib import BleLib
 from bta_lib import BtaLib
-<<<<<<< HEAD
-=======
 from config_lib import ConfigLib
->>>>>>> 1787781a
 from gattc_lib import GattClientLib
 from gatts_lib import GattServerLib
 from rfcomm_lib import RfcommLib
@@ -49,10 +46,7 @@
         self.log = log
 
         # Initialize libraries
-<<<<<<< HEAD
-=======
         self.config_lib = ConfigLib(log, self.pri_dut)
->>>>>>> 1787781a
         self.bta_lib = BtaLib(log, mac_addr, self.pri_dut)
         self.ble_lib = BleLib(log, mac_addr, self.pri_dut)
         self.gattc_lib = GattClientLib(log, mac_addr, self.pri_dut)
@@ -803,9 +797,6 @@
         except Exception as err:
             self.log.info(FAILURE.format(cmd, err))
 
-<<<<<<< HEAD
-    """End Rfcomm wrappers"""
-=======
     """End Rfcomm wrappers"""
     """Begin Config wrappers"""
 
@@ -833,5 +824,4 @@
         except Exception as err:
             self.log.info(FAILURE.format(cmd, err))
 
-    """End Config wrappers"""
->>>>>>> 1787781a
+    """End Config wrappers"""