#/usr/bin/env python3.4
#
# Copyright (C) 2016 The Android Open Source Project
#
# Licensed under the Apache License, Version 2.0 (the "License"); you may not
# use this file except in compliance with the License. You may obtain a copy of
# the License at
#
# http://www.apache.org/licenses/LICENSE-2.0
#
# Unless required by applicable law or agreed to in writing, software
# distributed under the License is distributed on an "AS IS" BASIS, WITHOUT
# WARRANTIES OR CONDITIONS OF ANY KIND, either express or implied. See the
# License for the specific language governing permissions and limitations under
# the License.

"""
Basic Bluetooth Classic stress tests.
"""

from acts.base_test import BaseTestClass
from acts.test_utils.bt.bt_test_utils import log_energy_info
from acts.test_utils.bt.bt_test_utils import reset_bluetooth
from acts.test_utils.bt.bt_test_utils import setup_multiple_devices_for_bt_test


class BtStressTest(BaseTestClass):
    default_timeout = 10

    def __init__(self, controllers):
        BaseTestClass.__init__(self, controllers)
<<<<<<< HEAD
        self.tests = (
            "test_toggle_bluetooth",
        )
=======
>>>>>>> 0ab6f014

    def setup_class(self):
        return setup_multiple_devices_for_bt_test(self.android_devices)

    def setup_test(self):
        return reset_bluetooth(self.android_devices)

    def setup_test(self):
        setup_result = reset_bluetooth(self.android_devices)
        self.log.debug(log_energy_info(self.android_devices, "Start"))
        for a in self.android_devices:
            a.ed.clear_all_events()
        return setup_result

    def teardown_test(self):
        self.log.debug(log_energy_info(self.android_devices, "End"))
        return True

    def test_toggle_bluetooth(self):
        """Stress test toggling bluetooth on and off.

        Test the integrity of toggling bluetooth on and off.

        Steps:
        1. Toggle bluetooth off.
        2. Toggle bluetooth on.
        3. Repeat steps 1 and 2 one-hundred times.

        Expected Result:
        Each iteration of toggling bluetooth on and off should not cause an
        exception.

        Returns:
          Pass if True
          Fail if False

        TAGS: Classic, Stress
        Priority: 1
        """
        n = 0
        test_result = True
        test_result_list = []
        while n < 100:
            self.log.info("Toggling bluetooth iteration {}.".format(n))
            test_result = reset_bluetooth([self.android_devices[0]])
            test_result_list.append(test_result)
            n += 1
        if False in test_result_list:
            return False
        return test_result<|MERGE_RESOLUTION|>--- conflicted
+++ resolved
@@ -29,12 +29,6 @@
 
     def __init__(self, controllers):
         BaseTestClass.__init__(self, controllers)
-<<<<<<< HEAD
-        self.tests = (
-            "test_toggle_bluetooth",
-        )
-=======
->>>>>>> 0ab6f014
 
     def setup_class(self):
         return setup_multiple_devices_for_bt_test(self.android_devices)
