--- conflicted
+++ resolved
@@ -35,16 +35,6 @@
         for a in self.android_devices:
             d = a.droid
             serial = d.getBuildSerial()
-<<<<<<< HEAD
-            self.log.debug("****START: {} DEVICE INFO****".format(serial))
-            self.log.debug(
-                "BOOTLOADER VERSION {}".format(d.getBuildBootloader()))
-            self.log.debug("BUILD HARDWARE {}".format(d.getBuildHardware()))
-            self.log.debug("BUILD PRODUCT {}".format(d.getBuildProduct()))
-            self.log.debug("*ENVIRONMENT DETAILS*")
-            self.log.debug(pprint.pformat(d.environment()))
-            self.log.debug("****END: {} DEVICE INFO****".format(serial))
-=======
             self.log.info("****START: {} DEVICE INFO****".format(serial))
             self.log.info("BOOTLOADER VERSION {}".format(d.getBuildBootloader(
             )))
@@ -53,7 +43,6 @@
             self.log.info("*ENVIRONMENT DETAILS*")
             self.log.info(pprint.pformat(d.environment()))
             self.log.info("****END: {} DEVICE INFO****".format(serial))
->>>>>>> 4b715723
         return True
 
     def test_setup_logging(self):
@@ -78,14 +67,9 @@
                 except Exception as e:
                     self.abort_all("Exception in BT pre-flight test: {}"
                                    .format(e))
-<<<<<<< HEAD
-            ad.adb.push(
-                "{} /system/etc/bluetooth/bt_stack.conf".format(conf_path))
-=======
             self.log.info("Enabling high level Bluetooth logging to device")
             ad.adb.push("{} /system/etc/bluetooth/bt_stack.conf".format(
                 conf_path))
->>>>>>> 4b715723
             result = ad.adb.shell("cat /system/etc/bluetooth/bt_stack.conf")
             # Verify that the log levels have been raised
             if log_level_check not in str(result):
