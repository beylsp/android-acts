--- conflicted
+++ resolved
@@ -31,16 +31,6 @@
         for a in self.android_devices:
             d = a.droid
             serial = d.getBuildSerial()
-<<<<<<< HEAD
-            self.log.debug("****START: {} DEVICE INFO****".format(serial))
-            self.log.debug("BOOTLOADER VERSION {}".format(d.getBuildBootloader(
-            )))
-            self.log.debug("BUILD HARDWARE {}".format(d.getBuildHardware()))
-            self.log.debug("BUILD PRODUCT {}".format(d.getBuildProduct()))
-            self.log.debug("*ENVIRONMENT DETAILS*")
-            self.log.debug(pprint.pformat(d.environment()))
-            self.log.debug("****END: {} DEVICE INFO****".format(serial))
-=======
             self.log.info("****START: {} DEVICE INFO****".format(serial))
             self.log.info("BOOTLOADER VERSION {}".format(d.getBuildBootloader(
             )))
@@ -49,7 +39,6 @@
             self.log.info("*ENVIRONMENT DETAILS*")
             self.log.info(pprint.pformat(d.environment()))
             self.log.info("****END: {} DEVICE INFO****".format(serial))
->>>>>>> 12af5340
         return True
 
     def test_setup_logging(self):
@@ -74,10 +63,7 @@
                 except Exception as e:
                     self.abort_all("Exception in BT pre-flight test: {}"
                                    .format(e))
-<<<<<<< HEAD
-=======
             self.log.info("Enabling high level Bluetooth logging to device")
->>>>>>> 12af5340
             ad.adb.push("{} /system/etc/bluetooth/bt_stack.conf".format(
                 conf_path))
             result = ad.adb.shell("cat /system/etc/bluetooth/bt_stack.conf")
