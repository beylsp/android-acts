--- conflicted
+++ resolved
@@ -1,4 +1,3 @@
-<<<<<<< HEAD
 #!/usr/bin/env python3.4
 #
 #   Copyright 2018 - The Android Open Source Project
@@ -362,6 +361,4 @@
 
         # Un-lock only if it's a single band AP or we are running the last band.
         if release_ap:
-            self.unlock_and_turn_off_ap(hostname, rpm_port, rpm_ip)
-=======
->>>>>>> 6d749c1b
+            self.unlock_and_turn_off_ap(hostname, rpm_port, rpm_ip)