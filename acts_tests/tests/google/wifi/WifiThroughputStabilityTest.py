<<<<<<< HEAD
=======
#!/usr/bin/env python3.4
#
#   Copyright 2017 - The Android Open Source Project
#
#   Licensed under the Apache License, Version 2.0 (the 'License');
#   you may not use this file except in compliance with the License.
#   You may obtain a copy of the License at
#
#       http://www.apache.org/licenses/LICENSE-2.0
#
#   Unless required by applicable law or agreed to in writing, software
#   distributed under the License is distributed on an 'AS IS' BASIS,
#   WITHOUT WARRANTIES OR CONDITIONS OF ANY KIND, either express or implied.
#   See the License for the specific language governing permissions and
#   limitations under the License.

import collections
import itertools
import json
import logging
import numpy
import os
import time
from acts import asserts
from acts import base_test
from acts import context
from acts import utils
from acts.controllers import iperf_server as ipf
from acts.controllers.utils_lib import ssh
from acts.metrics.loggers.blackbox import BlackboxMappedMetricLogger
from acts.test_utils.wifi import ota_chamber
from acts.test_utils.wifi import wifi_performance_test_utils as wputils
from acts.test_utils.wifi import wifi_retail_ap as retail_ap
from acts.test_utils.wifi import wifi_test_utils as wutils
from functools import partial

TEST_TIMEOUT = 10
SHORT_SLEEP = 1
MED_SLEEP = 6


class WifiThroughputStabilityTest(base_test.BaseTestClass):
    """Class to test WiFi throughput stability.

    This class tests throughput stability and identifies cases where throughput
    fluctuates over time. The class setups up the AP, configures and connects
    the phone, and runs iperf throughput test at several attenuations For an
    example config file to run this test class see
    example_connectivity_performance_ap_sta.json.
    """
    def __init__(self, controllers):
        base_test.BaseTestClass.__init__(self, controllers)
        # Define metrics to be uploaded to BlackBox
        self.testcase_metric_logger = (
            BlackboxMappedMetricLogger.for_test_case())
        self.testclass_metric_logger = (
            BlackboxMappedMetricLogger.for_test_class())
        self.publish_testcase_metrics = True
        # Generate test cases
        self.tests = self.generate_test_cases([6, 36, 149],
                                              ['VHT20', 'VHT40', 'VHT80'],
                                              ['TCP', 'UDP'], ['DL', 'UL'],
                                              ['high', 'low'])

    def generate_test_cases(self, channels, modes, traffic_types,
                            traffic_directions, signal_levels):
        """Function that auto-generates test cases for a test class."""
        allowed_configs = {
            'VHT20': [
                1, 2, 3, 4, 5, 6, 7, 8, 9, 10, 11, 36, 40, 44, 48, 149, 153,
                157, 161
            ],
            'VHT40': [36, 44, 149, 157],
            'VHT80': [36, 149]
        }
        test_cases = []
        for channel, mode, signal_level, traffic_type, traffic_direction in itertools.product(
                channels,
                modes,
                signal_levels,
                traffic_types,
                traffic_directions,
        ):
            if channel not in allowed_configs[mode]:
                continue
            testcase_params = collections.OrderedDict(
                channel=channel,
                mode=mode,
                traffic_type=traffic_type,
                traffic_direction=traffic_direction,
                signal_level=signal_level)
            testcase_name = ('test_tput_stability'
                             '_{}_{}_{}_ch{}_{}'.format(
                                 signal_level, traffic_type, traffic_direction,
                                 channel, mode))
            setattr(self, testcase_name,
                    partial(self._test_throughput_stability, testcase_params))
            test_cases.append(testcase_name)
        return test_cases

    def setup_class(self):
        self.dut = self.android_devices[0]
        req_params = [
            'throughput_stability_test_params', 'testbed_params',
            'main_network', 'RetailAccessPoints', 'RemoteServer'
        ]
        self.unpack_userparams(req_params)
        self.testclass_params = self.throughput_stability_test_params
        self.num_atten = self.attenuators[0].instrument.num_atten
        self.remote_server = ssh.connection.SshConnection(
            ssh.settings.from_config(self.RemoteServer[0]['ssh_config']))
        self.iperf_server = self.iperf_servers[0]
        self.iperf_client = self.iperf_clients[0]
        self.access_point = retail_ap.create(self.RetailAccessPoints)[0]
        self.log_path = os.path.join(logging.log_path, 'test_results')
        os.makedirs(self.log_path, exist_ok=True)
        self.log.info('Access Point Configuration: {}'.format(
            self.access_point.ap_settings))
        self.ref_attenuations = {}
        self.testclass_results = []

        # Turn WiFi ON
        if self.testclass_params.get('airplane_mode', 1):
            self.log.info('Turning on airplane mode.')
            asserts.assert_true(utils.force_airplane_mode(self.dut, True),
                                "Can not turn on airplane mode.")
        wutils.wifi_toggle_state(self.dut, True)

    def teardown_test(self):
        self.iperf_server.stop()

    def pass_fail_check(self, test_result_dict):
        """Check the test result and decide if it passed or failed.

        Checks the throughput stability test's PASS/FAIL criteria based on
        minimum instantaneous throughput, and standard deviation.

        Args:
            test_result_dict: dict containing attenuation, throughput and other
            meta data
        """
        avg_throughput = test_result_dict['iperf_results']['avg_throughput']
        min_throughput = test_result_dict['iperf_results']['min_throughput']
        std_dev_percent = (
            test_result_dict['iperf_results']['std_deviation'] /
            test_result_dict['iperf_results']['avg_throughput']) * 100
        # Set blackbox metrics
        if self.publish_testcase_metrics:
            self.testcase_metric_logger.add_metric('avg_throughput',
                                                   avg_throughput)
            self.testcase_metric_logger.add_metric('min_throughput',
                                                   min_throughput)
            self.testcase_metric_logger.add_metric('std_dev_percent',
                                                   std_dev_percent)
        # Evaluate pass/fail
        min_throughput_check = (
            (min_throughput / avg_throughput) *
            100) > self.testclass_params['min_throughput_threshold']
        std_deviation_check = std_dev_percent < self.testclass_params[
            'std_deviation_threshold']

        test_message = (
            'Atten: {0:.2f}dB, RSSI: {1:.2f}dB. '
            'Throughput (Mean: {2:.2f}, Std. Dev:{3:.2f}%, Min: {4:.2f} Mbps).'
            'LLStats : {5}'.format(test_result_dict['attenuation'],
                                   test_result_dict['rssi'], avg_throughput,
                                   std_dev_percent, min_throughput,
                                   test_result_dict['llstats']))
        if min_throughput_check and std_deviation_check:
            asserts.explicit_pass('Test Passed.' + test_message)
        asserts.fail('Test Failed. ' + test_message)

    def post_process_results(self, test_result):
        """Extracts results and saves plots and JSON formatted results.

        Args:
            test_result: dict containing attenuation, iPerfResult object and
            other meta data
        Returns:
            test_result_dict: dict containing post-processed results including
            avg throughput, other metrics, and other meta data
        """
        # Save output as text file
        test_name = self.current_test_name
        results_file_path = os.path.join(self.log_path,
                                         '{}.txt'.format(test_name))
        test_result_dict = {}
        test_result_dict['ap_settings'] = test_result['ap_settings'].copy()
        test_result_dict['attenuation'] = test_result['attenuation']
        test_result_dict['rssi'] = test_result['rssi_result'][
            'signal_poll_rssi']['mean']
        test_result_dict['llstats'] = (
            'TX MCS = {0} ({1:.1f}%). '
            'RX MCS = {2} ({3:.1f}%)'.format(
                test_result['llstats']['summary']['common_tx_mcs'],
                test_result['llstats']['summary']['common_tx_mcs_freq'] * 100,
                test_result['llstats']['summary']['common_rx_mcs'],
                test_result['llstats']['summary']['common_rx_mcs_freq'] * 100))
        if test_result['iperf_result'].instantaneous_rates:
            instantaneous_rates_Mbps = [
                rate * 8 * (1.024**2)
                for rate in test_result['iperf_result'].instantaneous_rates[
                    self.testclass_params['iperf_ignored_interval']:-1]
            ]
            tput_standard_deviation = test_result[
                'iperf_result'].get_std_deviation(
                    self.testclass_params['iperf_ignored_interval']) * 8
        else:
            instantaneous_rates_Mbps = float('nan')
            tput_standard_deviation = float('nan')
        test_result_dict['iperf_results'] = {
            'instantaneous_rates': instantaneous_rates_Mbps,
            'avg_throughput': numpy.mean(instantaneous_rates_Mbps),
            'std_deviation': tput_standard_deviation,
            'min_throughput': min(instantaneous_rates_Mbps)
        }
        with open(results_file_path, 'w') as results_file:
            json.dump(test_result_dict, results_file)
        # Plot and save
        figure = wputils.BokehFigure(test_name,
                                     x_label='Time (s)',
                                     primary_y_label='Throughput (Mbps)')
        time_data = list(range(0, len(instantaneous_rates_Mbps)))
        figure.add_line(time_data,
                        instantaneous_rates_Mbps,
                        legend=self.current_test_name,
                        marker='circle')
        output_file_path = os.path.join(self.log_path,
                                        '{}.html'.format(test_name))
        figure.generate_figure(output_file_path)
        return test_result_dict

    def setup_ap(self, testcase_params):
        """Sets up the access point in the configuration required by the test.

        Args:
            testcase_params: dict containing AP and other test params
        """
        band = self.access_point.band_lookup_by_channel(
            testcase_params['channel'])
        if '2G' in band:
            frequency = wutils.WifiEnums.channel_2G_to_freq[
                testcase_params['channel']]
        else:
            frequency = wutils.WifiEnums.channel_5G_to_freq[
                testcase_params['channel']]
        if frequency in wutils.WifiEnums.DFS_5G_FREQUENCIES:
            self.access_point.set_region(self.testbed_params['DFS_region'])
        else:
            self.access_point.set_region(self.testbed_params['default_region'])
        self.access_point.set_channel(band, testcase_params['channel'])
        self.access_point.set_bandwidth(band, testcase_params['mode'])
        self.log.info('Access Point Configuration: {}'.format(
            self.access_point.ap_settings))

    def setup_dut(self, testcase_params):
        """Sets up the DUT in the configuration required by the test.

        Args:
            testcase_params: dict containing AP and other test params
        """
        # Check battery level before test
        if not wputils.health_check(self.dut, 10):
            asserts.skip('Battery level too low. Skipping test.')
        # Turn screen off to preserve battery
        self.dut.go_to_sleep()
        band = self.access_point.band_lookup_by_channel(
            testcase_params['channel'])
        if wputils.validate_network(self.dut,
                                    testcase_params['test_network']['SSID']):
            self.log.info('Already connected to desired network')
        else:
            wutils.wifi_toggle_state(self.dut, True)
            wutils.reset_wifi(self.dut)
            wutils.set_wifi_country_code(self.dut,
                                         self.testclass_params['country_code'])
            self.main_network[band]['channel'] = testcase_params['channel']
            wutils.wifi_connect(self.dut,
                                testcase_params['test_network'],
                                num_of_tries=5,
                                check_connectivity=False)
        self.dut_ip = self.dut.droid.connectivityGetIPv4Addresses('wlan0')[0]

    def setup_throughput_stability_test(self, testcase_params):
        """Function that gets devices ready for the test.

        Args:
            testcase_params: dict containing test-specific parameters
        """
        # Configure AP
        self.setup_ap(testcase_params)
        # Reset, configure, and connect DUT
        self.setup_dut(testcase_params)
        # Wait before running the first wifi test
        first_test_delay = self.testclass_params.get('first_test_delay', 600)
        if first_test_delay > 0 and len(self.testclass_results) == 0:
            self.log.info('Waiting before the first test.')
            time.sleep(first_test_delay)
            self.setup_dut(testcase_params)
        # Get and set attenuation levels for test
        testcase_params['atten_level'] = self.get_target_atten(testcase_params)
        self.log.info('Setting attenuation to {} dB'.format(
            testcase_params['atten_level']))
        for attenuator in self.attenuators:
            attenuator.set_atten(testcase_params['atten_level'])
        # Configure iperf
        if isinstance(self.iperf_server, ipf.IPerfServerOverAdb):
            testcase_params['iperf_server_address'] = self.dut_ip
        else:
            testcase_params[
                'iperf_server_address'] = wputils.get_server_address(
                    self.remote_server, self.dut_ip, '255.255.255.0')

    def run_throughput_stability_test(self, testcase_params):
        """Main function to test throughput stability.

        The function sets up the AP in the correct channel and mode
        configuration and runs an iperf test to measure throughput.

        Args:
            testcase_params: dict containing test specific parameters
        Returns:
            test_result: dict containing test result and meta data
        """
        # Run test and log result
        # Start iperf session
        self.log.info('Starting iperf test.')
        llstats_obj = wputils.LinkLayerStats(self.dut)
        llstats_obj.update_stats()
        self.iperf_server.start(tag=str(testcase_params['atten_level']))
        current_rssi = wputils.get_connected_rssi_nb(
            dut=self.dut,
            num_measurements=self.testclass_params['iperf_duration'] - 1,
            polling_frequency=1,
            first_measurement_delay=1,
            disconnect_warning=1,
            ignore_samples=1)
        client_output_path = self.iperf_client.start(
            testcase_params['iperf_server_address'],
            testcase_params['iperf_args'], str(testcase_params['atten_level']),
            self.testclass_params['iperf_duration'] + TEST_TIMEOUT)
        current_rssi = current_rssi.result()
        server_output_path = self.iperf_server.stop()
        # Set attenuator to 0 dB
        for attenuator in self.attenuators:
            attenuator.set_atten(0)
        # Parse and log result
        if testcase_params['use_client_output']:
            iperf_file = client_output_path
        else:
            iperf_file = server_output_path
        try:
            iperf_result = ipf.IPerfResult(iperf_file)
        except:
            asserts.fail('Cannot get iperf result.')
        llstats_obj.update_stats()
        curr_llstats = llstats_obj.llstats_incremental.copy()
        test_result = collections.OrderedDict()
        test_result['testcase_params'] = testcase_params.copy()
        test_result['ap_settings'] = self.access_point.ap_settings.copy()
        test_result['attenuation'] = testcase_params['atten_level']
        test_result['iperf_result'] = iperf_result
        test_result['rssi_result'] = current_rssi
        test_result['llstats'] = curr_llstats
        self.testclass_results.append(test_result)
        return test_result

    def get_target_atten(self, testcase_params):
        """Function gets attenuation used for test

        The function fetches the attenuation at which the test should be
        performed.

        Args:
            testcase_params: dict containing test specific parameters
        Returns:
            test_atten: target attenuation for test
        """
        # Get attenuation from reference test if it has been run
        ref_test_fields = ['channel', 'mode', 'signal_level']
        test_id = wputils.extract_sub_dict(testcase_params, ref_test_fields)
        test_id = tuple(test_id.items())
        if test_id in self.ref_attenuations:
            return self.ref_attenuations[test_id]

        # Get attenuation for target RSSI
        if testcase_params['signal_level'] == 'low':
            target_rssi = self.testclass_params['low_throughput_target']
        else:
            target_rssi = self.testclass_params['high_throughput_target']
        target_atten = wputils.get_atten_for_target_rssi(
            target_rssi, self.attenuators, self.dut, self.remote_server)

        self.ref_attenuations[test_id] = target_atten
        return self.ref_attenuations[test_id]

    def compile_test_params(self, testcase_params):
        """Function that completes setting the test case parameters."""
        band = self.access_point.band_lookup_by_channel(
            testcase_params['channel'])
        testcase_params['test_network'] = self.main_network[band]

        if testcase_params['traffic_type'] == 'TCP':
            testcase_params['iperf_socket_size'] = self.testclass_params.get(
                'tcp_socket_size', None)
            testcase_params['iperf_processes'] = self.testclass_params.get(
                'tcp_processes', 1)
        elif testcase_params['traffic_type'] == 'UDP':
            testcase_params['iperf_socket_size'] = self.testclass_params.get(
                'udp_socket_size', None)
            testcase_params['iperf_processes'] = self.testclass_params.get(
                'udp_processes', 1)
        if (testcase_params['traffic_direction'] == 'DL'
                and not isinstance(self.iperf_server, ipf.IPerfServerOverAdb)
            ) or (testcase_params['traffic_direction'] == 'UL'
                  and isinstance(self.iperf_server, ipf.IPerfServerOverAdb)):
            testcase_params['iperf_args'] = wputils.get_iperf_arg_string(
                duration=self.testclass_params['iperf_duration'],
                reverse_direction=1,
                traffic_type=testcase_params['traffic_type'],
                socket_size=testcase_params['iperf_socket_size'],
                num_processes=testcase_params['iperf_processes'])
            testcase_params['use_client_output'] = True
        else:
            testcase_params['iperf_args'] = wputils.get_iperf_arg_string(
                duration=self.testclass_params['iperf_duration'],
                reverse_direction=0,
                traffic_type=testcase_params['traffic_type'],
                socket_size=testcase_params['iperf_socket_size'],
                num_processes=testcase_params['iperf_processes'])
            testcase_params['use_client_output'] = False

        return testcase_params

    def _test_throughput_stability(self, testcase_params):
        """ Function that gets called for each test case

        The function gets called in each test case. The function customizes
        the test based on the test name of the test that called it

        Args:
            testcase_params: dict containing test specific parameters
        """
        testcase_params = self.compile_test_params(testcase_params)
        self.setup_throughput_stability_test(testcase_params)
        test_result = self.run_throughput_stability_test(testcase_params)
        test_result_postprocessed = self.post_process_results(test_result)
        self.pass_fail_check(test_result_postprocessed)


# Over-the air version of ping tests
class WifiOtaThroughputStabilityTest(WifiThroughputStabilityTest):
    """Class to test over-the-air ping

    This class tests WiFi ping performance in an OTA chamber. It enables
    setting turntable orientation and other chamber parameters to study
    performance in varying channel conditions
    """
    def __init__(self, controllers):
        base_test.BaseTestClass.__init__(self, controllers)
        # Define metrics to be uploaded to BlackBox
        self.testcase_metric_logger = (
            BlackboxMappedMetricLogger.for_test_case())
        self.testclass_metric_logger = (
            BlackboxMappedMetricLogger.for_test_class())
        self.publish_testcase_metrics = False

    def setup_class(self):
        WifiThroughputStabilityTest.setup_class(self)
        self.ota_chamber = ota_chamber.create(
            self.user_params['OTAChamber'])[0]

    def teardown_class(self):
        self.ota_chamber.reset_chamber()
        self.process_testclass_results()

    def extract_test_id(self, testcase_params, id_fields):
        test_id = collections.OrderedDict(
            (param, testcase_params[param]) for param in id_fields)
        return test_id

    def process_testclass_results(self):
        """Saves all test results to enable comparison."""
        testclass_data = collections.OrderedDict()
        for test in self.testclass_results:
            current_params = test['testcase_params']
            channel_data = testclass_data.setdefault(current_params['channel'],
                                                     collections.OrderedDict())
            test_id = tuple(
                self.extract_test_id(current_params, [
                    'mode', 'traffic_type', 'traffic_direction', 'signal_level'
                ]).items())
            test_data = channel_data.setdefault(
                test_id, collections.OrderedDict(position=[], throughput=[]))
            current_throughput = (numpy.mean(
                test['iperf_result'].instantaneous_rates[
                    self.testclass_params['iperf_ignored_interval']:-1])
                                  ) * 8 * (1.024**2)
            test_data['position'].append(current_params['position'])
            test_data['throughput'].append(current_throughput)

        chamber_mode = self.testclass_results[0]['testcase_params'][
            'chamber_mode']
        if chamber_mode == 'orientation':
            x_label = 'Angle (deg)'
        elif chamber_mode == 'stepped stirrers':
            x_label = 'Position Index'

        # Publish test class metrics
        for channel, channel_data in testclass_data.items():
            for test_id, test_data in channel_data.items():
                test_id_dict = dict(test_id)
                metric_tag = 'ota_summary_{}_{}_{}_ch{}_{}'.format(
                    test_id_dict['signal_level'], test_id_dict['traffic_type'],
                    test_id_dict['traffic_direction'], channel,
                    test_id_dict['mode'])
                metric_name = metric_tag + '.avg_throughput'
                metric_value = numpy.mean(test_data['throughput'])
                self.testclass_metric_logger.add_metric(
                    metric_name, metric_value)
                metric_name = metric_tag + '.min_throughput'
                metric_value = min(test_data['throughput'])
                self.testclass_metric_logger.add_metric(
                    metric_name, metric_value)

        # Plot test class results
        plots = []
        for channel, channel_data in testclass_data.items():
            current_plot = wputils.BokehFigure(
                title='Channel {} - Rate vs. Position'.format(channel),
                x_label=x_label,
                primary_y_label='Rate (Mbps)',
            )
            for test_id, test_data in channel_data.items():
                test_id_dict = dict(test_id)
                legend = '{}, {} {}, {} RSSI'.format(
                    test_id_dict['mode'], test_id_dict['traffic_type'],
                    test_id_dict['traffic_direction'],
                    test_id_dict['signal_level'])
                current_plot.add_line(test_data['position'],
                                      test_data['throughput'], legend)
            current_plot.generate_figure()
            plots.append(current_plot)
        current_context = context.get_current_context().get_full_output_path()
        plot_file_path = os.path.join(current_context, 'results.html')
        wputils.BokehFigure.save_figures(plots, plot_file_path)

    def setup_throughput_stability_test(self, testcase_params):
        WifiThroughputStabilityTest.setup_throughput_stability_test(
            self, testcase_params)
        # Setup turntable
        if testcase_params['chamber_mode'] == 'orientation':
            self.ota_chamber.set_orientation(testcase_params['position'])
        elif testcase_params['chamber_mode'] == 'stepped stirrers':
            self.ota_chamber.step_stirrers(testcase_params['total_positions'])

    def get_target_atten(self, testcase_params):
        if testcase_params['signal_level'] == 'high':
            test_atten = self.testclass_params['default_atten_levels'][0]
        elif testcase_params['signal_level'] == 'low':
            test_atten = self.testclass_params['default_atten_levels'][1]
        return test_atten

    def generate_test_cases(self, channels, modes, traffic_types,
                            traffic_directions, signal_levels, chamber_mode,
                            positions):
        allowed_configs = {
            'VHT20': [
                1, 2, 3, 4, 5, 6, 7, 8, 9, 10, 11, 36, 40, 44, 48, 149, 153,
                157, 161
            ],
            'VHT40': [36, 44, 149, 157],
            'VHT80': [36, 149]
        }
        test_cases = []
        for channel, mode, position, traffic_type, signal_level, traffic_direction in itertools.product(
                channels, modes, positions, traffic_types, signal_levels,
                traffic_directions):
            if channel not in allowed_configs[mode]:
                continue
            testcase_params = collections.OrderedDict(
                channel=channel,
                mode=mode,
                traffic_type=traffic_type,
                traffic_direction=traffic_direction,
                signal_level=signal_level,
                chamber_mode=chamber_mode,
                total_positions=len(positions),
                position=position)
            testcase_name = ('test_tput_stability'
                             '_{}_{}_{}_ch{}_{}_pos{}'.format(
                                 signal_level, traffic_type, traffic_direction,
                                 channel, mode, position))
            setattr(self, testcase_name,
                    partial(self._test_throughput_stability, testcase_params))
            test_cases.append(testcase_name)
        return test_cases


class WifiOtaThroughputStability_TenDegree_Test(WifiOtaThroughputStabilityTest
                                                ):
    def __init__(self, controllers):
        WifiOtaThroughputStabilityTest.__init__(self, controllers)
        self.tests = self.generate_test_cases([6, 36, 149], ['VHT20', 'VHT80'],
                                              ['TCP'], ['DL', 'UL'],
                                              ['high', 'low'], 'orientation',
                                              list(range(0, 360, 10)))


class WifiOtaThroughputStability_45Degree_Test(WifiOtaThroughputStabilityTest):
    def __init__(self, controllers):
        WifiOtaThroughputStabilityTest.__init__(self, controllers)
        self.tests = self.generate_test_cases([6, 36, 149], ['VHT20', 'VHT80'],
                                              ['TCP'], ['DL', 'UL'],
                                              ['high', 'low'], 'orientation',
                                              list(range(0, 360, 45)))


class WifiOtaThroughputStability_SteppedStirrers_Test(
        WifiOtaThroughputStabilityTest):
    def __init__(self, controllers):
        WifiOtaThroughputStabilityTest.__init__(self, controllers)
        self.tests = self.generate_test_cases([6, 36, 149], ['VHT20', 'VHT80'],
                                              ['TCP'], ['DL', 'UL'],
                                              ['high', 'low'],
                                              'stepped stirrers',
                                              list(range(100)))
>>>>>>> af342fa5
<|MERGE_RESOLUTION|>--- conflicted
+++ resolved
@@ -1,5 +1,3 @@
-<<<<<<< HEAD
-=======
 #!/usr/bin/env python3.4
 #
 #   Copyright 2017 - The Android Open Source Project
@@ -626,5 +624,4 @@
                                               ['TCP'], ['DL', 'UL'],
                                               ['high', 'low'],
                                               'stepped stirrers',
-                                              list(range(100)))
->>>>>>> af342fa5
+                                              list(range(100)))